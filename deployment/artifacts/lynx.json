{
    "11155111": {
        "LynxStakingToken": {
            "address": "0x347370278531Db455Aec3BFD0F30d57e41422353",
            "abi": [
                {
                    "type": "constructor",
                    "stateMutability": "nonpayable",
                    "inputs": [
                        {
                            "name": "_totalSupplyOfTokens",
                            "type": "uint256",
                            "internalType": "uint256"
                        }
                    ]
                },
                {
                    "type": "error",
                    "name": "ERC20InsufficientAllowance",
                    "inputs": [
                        {
                            "name": "spender",
                            "type": "address",
                            "internalType": "address"
                        },
                        {
                            "name": "allowance",
                            "type": "uint256",
                            "internalType": "uint256"
                        },
                        {
                            "name": "needed",
                            "type": "uint256",
                            "internalType": "uint256"
                        }
                    ]
                },
                {
                    "type": "error",
                    "name": "ERC20InsufficientBalance",
                    "inputs": [
                        {
                            "name": "sender",
                            "type": "address",
                            "internalType": "address"
                        },
                        {
                            "name": "balance",
                            "type": "uint256",
                            "internalType": "uint256"
                        },
                        {
                            "name": "needed",
                            "type": "uint256",
                            "internalType": "uint256"
                        }
                    ]
                },
                {
                    "type": "error",
                    "name": "ERC20InvalidApprover",
                    "inputs": [
                        {
                            "name": "approver",
                            "type": "address",
                            "internalType": "address"
                        }
                    ]
                },
                {
                    "type": "error",
                    "name": "ERC20InvalidReceiver",
                    "inputs": [
                        {
                            "name": "receiver",
                            "type": "address",
                            "internalType": "address"
                        }
                    ]
                },
                {
                    "type": "error",
                    "name": "ERC20InvalidSender",
                    "inputs": [
                        {
                            "name": "sender",
                            "type": "address",
                            "internalType": "address"
                        }
                    ]
                },
                {
                    "type": "error",
                    "name": "ERC20InvalidSpender",
                    "inputs": [
                        {
                            "name": "spender",
                            "type": "address",
                            "internalType": "address"
                        }
                    ]
                },
                {
                    "type": "event",
                    "name": "Approval",
                    "inputs": [
                        {
                            "name": "owner",
                            "type": "address",
                            "internalType": "address",
                            "indexed": true
                        },
                        {
                            "name": "spender",
                            "type": "address",
                            "internalType": "address",
                            "indexed": true
                        },
                        {
                            "name": "value",
                            "type": "uint256",
                            "internalType": "uint256",
                            "indexed": false
                        }
                    ],
                    "anonymous": false
                },
                {
                    "type": "event",
                    "name": "Transfer",
                    "inputs": [
                        {
                            "name": "from",
                            "type": "address",
                            "internalType": "address",
                            "indexed": true
                        },
                        {
                            "name": "to",
                            "type": "address",
                            "internalType": "address",
                            "indexed": true
                        },
                        {
                            "name": "value",
                            "type": "uint256",
                            "internalType": "uint256",
                            "indexed": false
                        }
                    ],
                    "anonymous": false
                },
                {
                    "type": "function",
                    "name": "allowance",
                    "stateMutability": "view",
                    "inputs": [
                        {
                            "name": "owner",
                            "type": "address",
                            "internalType": "address"
                        },
                        {
                            "name": "spender",
                            "type": "address",
                            "internalType": "address"
                        }
                    ],
                    "outputs": [
                        {
                            "name": "",
                            "type": "uint256",
                            "internalType": "uint256"
                        }
                    ]
                },
                {
                    "type": "function",
                    "name": "approve",
                    "stateMutability": "nonpayable",
                    "inputs": [
                        {
                            "name": "spender",
                            "type": "address",
                            "internalType": "address"
                        },
                        {
                            "name": "value",
                            "type": "uint256",
                            "internalType": "uint256"
                        }
                    ],
                    "outputs": [
                        {
                            "name": "",
                            "type": "bool",
                            "internalType": "bool"
                        }
                    ]
                },
                {
                    "type": "function",
                    "name": "balanceOf",
                    "stateMutability": "view",
                    "inputs": [
                        {
                            "name": "account",
                            "type": "address",
                            "internalType": "address"
                        }
                    ],
                    "outputs": [
                        {
                            "name": "",
                            "type": "uint256",
                            "internalType": "uint256"
                        }
                    ]
                },
                {
                    "type": "function",
                    "name": "decimals",
                    "stateMutability": "view",
                    "inputs": [],
                    "outputs": [
                        {
                            "name": "",
                            "type": "uint8",
                            "internalType": "uint8"
                        }
                    ]
                },
                {
                    "type": "function",
                    "name": "name",
                    "stateMutability": "view",
                    "inputs": [],
                    "outputs": [
                        {
                            "name": "",
                            "type": "string",
                            "internalType": "string"
                        }
                    ]
                },
                {
                    "type": "function",
                    "name": "symbol",
                    "stateMutability": "view",
                    "inputs": [],
                    "outputs": [
                        {
                            "name": "",
                            "type": "string",
                            "internalType": "string"
                        }
                    ]
                },
                {
                    "type": "function",
                    "name": "totalSupply",
                    "stateMutability": "view",
                    "inputs": [],
                    "outputs": [
                        {
                            "name": "",
                            "type": "uint256",
                            "internalType": "uint256"
                        }
                    ]
                },
                {
                    "type": "function",
                    "name": "transfer",
                    "stateMutability": "nonpayable",
                    "inputs": [
                        {
                            "name": "to",
                            "type": "address",
                            "internalType": "address"
                        },
                        {
                            "name": "value",
                            "type": "uint256",
                            "internalType": "uint256"
                        }
                    ],
                    "outputs": [
                        {
                            "name": "",
                            "type": "bool",
                            "internalType": "bool"
                        }
                    ]
                },
                {
                    "type": "function",
                    "name": "transferFrom",
                    "stateMutability": "nonpayable",
                    "inputs": [
                        {
                            "name": "from",
                            "type": "address",
                            "internalType": "address"
                        },
                        {
                            "name": "to",
                            "type": "address",
                            "internalType": "address"
                        },
                        {
                            "name": "value",
                            "type": "uint256",
                            "internalType": "uint256"
                        }
                    ],
                    "outputs": [
                        {
                            "name": "",
                            "type": "bool",
                            "internalType": "bool"
                        }
                    ]
                }
            ],
            "tx_hash": "0x43084903238b8bb454720c2298195fbf7338283f70971d9191fb2ec5328ad73d",
            "block_number": 4886808,
            "deployer": "0x3B42d26E19FF860bC4dEbB920DD8caA53F93c600"
        },
        "MockPolygonRoot": {
            "address": "0xDD60a8E632c13fb777Ca76C7FE5670031202Edab",
            "abi": [
                {
                    "type": "constructor",
                    "stateMutability": "nonpayable",
                    "inputs": [
                        {
                            "name": "_rootApplication",
                            "type": "address",
                            "internalType": "contract ITACoChildToRoot"
                        }
                    ]
                },
                {
                    "type": "error",
                    "name": "OwnableInvalidOwner",
                    "inputs": [
                        {
                            "name": "owner",
                            "type": "address",
                            "internalType": "address"
                        }
                    ]
                },
                {
                    "type": "error",
                    "name": "OwnableUnauthorizedAccount",
                    "inputs": [
                        {
                            "name": "account",
                            "type": "address",
                            "internalType": "address"
                        }
                    ]
                },
                {
                    "type": "event",
                    "name": "AuthorizationUpdated",
                    "inputs": [
                        {
                            "name": "stakingProvider",
                            "type": "address",
                            "internalType": "address",
                            "indexed": true
                        },
                        {
                            "name": "amount",
                            "type": "uint96",
                            "internalType": "uint96",
                            "indexed": false
                        }
                    ],
                    "anonymous": false
                },
                {
                    "type": "event",
                    "name": "OperatorConfirmed",
                    "inputs": [
                        {
                            "name": "stakingProvider",
                            "type": "address",
                            "internalType": "address",
                            "indexed": true
                        },
                        {
                            "name": "operator",
                            "type": "address",
                            "internalType": "address",
                            "indexed": true
                        }
                    ],
                    "anonymous": false
                },
                {
                    "type": "event",
                    "name": "OperatorUpdated",
                    "inputs": [
                        {
                            "name": "stakingProvider",
                            "type": "address",
                            "internalType": "address",
                            "indexed": true
                        },
                        {
                            "name": "operator",
                            "type": "address",
                            "internalType": "address",
                            "indexed": true
                        }
                    ],
                    "anonymous": false
                },
                {
                    "type": "event",
                    "name": "OwnershipTransferred",
                    "inputs": [
                        {
                            "name": "previousOwner",
                            "type": "address",
                            "internalType": "address",
                            "indexed": true
                        },
                        {
                            "name": "newOwner",
                            "type": "address",
                            "internalType": "address",
                            "indexed": true
                        }
                    ],
                    "anonymous": false
                },
                {
                    "type": "function",
                    "name": "confirmOperatorAddress",
                    "stateMutability": "nonpayable",
                    "inputs": [
                        {
                            "name": "operator",
                            "type": "address",
                            "internalType": "address"
                        }
                    ],
                    "outputs": []
                },
                {
                    "type": "function",
                    "name": "owner",
                    "stateMutability": "view",
                    "inputs": [],
                    "outputs": [
                        {
                            "name": "",
                            "type": "address",
                            "internalType": "address"
                        }
                    ]
                },
                {
                    "type": "function",
                    "name": "renounceOwnership",
                    "stateMutability": "nonpayable",
                    "inputs": [],
                    "outputs": []
                },
                {
                    "type": "function",
                    "name": "rootApplication",
                    "stateMutability": "view",
                    "inputs": [],
                    "outputs": [
                        {
                            "name": "",
                            "type": "address",
                            "internalType": "contract ITACoChildToRoot"
                        }
                    ]
                },
                {
                    "type": "function",
                    "name": "setRootApplication",
                    "stateMutability": "nonpayable",
                    "inputs": [
                        {
                            "name": "application",
                            "type": "address",
                            "internalType": "contract ITACoChildToRoot"
                        }
                    ],
                    "outputs": []
                },
                {
                    "type": "function",
                    "name": "transferOwnership",
                    "stateMutability": "nonpayable",
                    "inputs": [
                        {
                            "name": "newOwner",
                            "type": "address",
                            "internalType": "address"
                        }
                    ],
                    "outputs": []
                },
                {
                    "type": "function",
                    "name": "updateAuthorization",
                    "stateMutability": "nonpayable",
                    "inputs": [
                        {
                            "name": "stakingProvider",
                            "type": "address",
                            "internalType": "address"
                        },
                        {
                            "name": "amount",
                            "type": "uint96",
                            "internalType": "uint96"
                        }
                    ],
                    "outputs": []
                },
                {
                    "type": "function",
                    "name": "updateOperator",
                    "stateMutability": "nonpayable",
                    "inputs": [
                        {
                            "name": "stakingProvider",
                            "type": "address",
                            "internalType": "address"
                        },
                        {
                            "name": "operator",
                            "type": "address",
                            "internalType": "address"
                        }
                    ],
                    "outputs": []
                }
            ],
            "tx_hash": "0x304bed5b4870f49600a6357b5b385c6e08f64bd9a086279bd624e826bc520c56",
            "block_number": 4886826,
            "deployer": "0x3B42d26E19FF860bC4dEbB920DD8caA53F93c600"
        },
        "TACoApplication": {
            "address": "0x329bc9Df0e45f360583374726ccaFF003264a136",
            "abi": [
                {
                    "type": "constructor",
                    "stateMutability": "nonpayable",
                    "inputs": [
                        {
                            "name": "_token",
                            "type": "address",
                            "internalType": "contract IERC20"
                        },
                        {
                            "name": "_tStaking",
                            "type": "address",
                            "internalType": "contract IStaking"
                        },
                        {
                            "name": "_minimumAuthorization",
                            "type": "uint96",
                            "internalType": "uint96"
                        },
                        {
                            "name": "_minOperatorSeconds",
                            "type": "uint256",
                            "internalType": "uint256"
                        },
                        {
                            "name": "_rewardDuration",
                            "type": "uint256",
                            "internalType": "uint256"
                        },
                        {
                            "name": "_deauthorizationDuration",
                            "type": "uint256",
                            "internalType": "uint256"
                        },
                        {
                            "name": "_commitmentDurationOptions",
                            "type": "uint64[]",
                            "internalType": "uint64[]"
                        },
                        {
                            "name": "_commitmentDeadline",
                            "type": "uint64",
                            "internalType": "uint64"
                        },
                        {
                            "name": "_penaltyDefault",
                            "type": "uint192",
                            "internalType": "uint192"
                        },
                        {
                            "name": "_penaltyDuration",
                            "type": "uint256",
                            "internalType": "uint256"
                        },
                        {
                            "name": "_penaltyIncrement",
                            "type": "uint192",
                            "internalType": "uint192"
                        }
                    ]
                },
                {
                    "type": "error",
                    "name": "AddressEmptyCode",
                    "inputs": [
                        {
                            "name": "target",
                            "type": "address",
                            "internalType": "address"
                        }
                    ]
                },
                {
                    "type": "error",
                    "name": "AddressInsufficientBalance",
                    "inputs": [
                        {
                            "name": "account",
                            "type": "address",
                            "internalType": "address"
                        }
                    ]
                },
                {
                    "type": "error",
                    "name": "FailedInnerCall",
                    "inputs": []
                },
                {
                    "type": "error",
                    "name": "InvalidInitialization",
                    "inputs": []
                },
                {
                    "type": "error",
                    "name": "NotInitializing",
                    "inputs": []
                },
                {
                    "type": "error",
                    "name": "OwnableInvalidOwner",
                    "inputs": [
                        {
                            "name": "owner",
                            "type": "address",
                            "internalType": "address"
                        }
                    ]
                },
                {
                    "type": "error",
                    "name": "OwnableUnauthorizedAccount",
                    "inputs": [
                        {
                            "name": "account",
                            "type": "address",
                            "internalType": "address"
                        }
                    ]
                },
                {
                    "type": "error",
                    "name": "SafeCastOverflowedUintDowncast",
                    "inputs": [
                        {
                            "name": "bits",
                            "type": "uint8",
                            "internalType": "uint8"
                        },
                        {
                            "name": "value",
                            "type": "uint256",
                            "internalType": "uint256"
                        }
                    ]
                },
                {
                    "type": "error",
                    "name": "SafeERC20FailedOperation",
                    "inputs": [
                        {
                            "name": "token",
                            "type": "address",
                            "internalType": "address"
                        }
                    ]
                },
                {
                    "type": "event",
                    "name": "AuthorizationDecreaseApproved",
                    "inputs": [
                        {
                            "name": "stakingProvider",
                            "type": "address",
                            "internalType": "address",
                            "indexed": true
                        },
                        {
                            "name": "fromAmount",
                            "type": "uint96",
                            "internalType": "uint96",
                            "indexed": false
                        },
                        {
                            "name": "toAmount",
                            "type": "uint96",
                            "internalType": "uint96",
                            "indexed": false
                        }
                    ],
                    "anonymous": false
                },
                {
                    "type": "event",
                    "name": "AuthorizationDecreaseRequested",
                    "inputs": [
                        {
                            "name": "stakingProvider",
                            "type": "address",
                            "internalType": "address",
                            "indexed": true
                        },
                        {
                            "name": "fromAmount",
                            "type": "uint96",
                            "internalType": "uint96",
                            "indexed": false
                        },
                        {
                            "name": "toAmount",
                            "type": "uint96",
                            "internalType": "uint96",
                            "indexed": false
                        }
                    ],
                    "anonymous": false
                },
                {
                    "type": "event",
                    "name": "AuthorizationIncreased",
                    "inputs": [
                        {
                            "name": "stakingProvider",
                            "type": "address",
                            "internalType": "address",
                            "indexed": true
                        },
                        {
                            "name": "fromAmount",
                            "type": "uint96",
                            "internalType": "uint96",
                            "indexed": false
                        },
                        {
                            "name": "toAmount",
                            "type": "uint96",
                            "internalType": "uint96",
                            "indexed": false
                        }
                    ],
                    "anonymous": false
                },
                {
                    "type": "event",
                    "name": "AuthorizationInvoluntaryDecreased",
                    "inputs": [
                        {
                            "name": "stakingProvider",
                            "type": "address",
                            "internalType": "address",
                            "indexed": true
                        },
                        {
                            "name": "fromAmount",
                            "type": "uint96",
                            "internalType": "uint96",
                            "indexed": false
                        },
                        {
                            "name": "toAmount",
                            "type": "uint96",
                            "internalType": "uint96",
                            "indexed": false
                        }
                    ],
                    "anonymous": false
                },
                {
                    "type": "event",
                    "name": "AuthorizationReSynchronized",
                    "inputs": [
                        {
                            "name": "stakingProvider",
                            "type": "address",
                            "internalType": "address",
                            "indexed": true
                        },
                        {
                            "name": "fromAmount",
                            "type": "uint96",
                            "internalType": "uint96",
                            "indexed": false
                        },
                        {
                            "name": "toAmount",
                            "type": "uint96",
                            "internalType": "uint96",
                            "indexed": false
                        }
                    ],
                    "anonymous": false
                },
                {
                    "type": "event",
                    "name": "CommitmentMade",
                    "inputs": [
                        {
                            "name": "stakingProvider",
                            "type": "address",
                            "internalType": "address",
                            "indexed": true
                        },
                        {
                            "name": "endCommitment",
                            "type": "uint256",
                            "internalType": "uint256",
                            "indexed": false
                        }
                    ],
                    "anonymous": false
                },
                {
                    "type": "event",
                    "name": "Initialized",
                    "inputs": [
                        {
                            "name": "version",
                            "type": "uint64",
                            "internalType": "uint64",
                            "indexed": false
                        }
                    ],
                    "anonymous": false
                },
                {
                    "type": "event",
                    "name": "ManualChildSynchronizationSent",
                    "inputs": [
                        {
                            "name": "stakingProvider",
                            "type": "address",
                            "internalType": "address",
                            "indexed": true
                        },
                        {
                            "name": "authorized",
                            "type": "uint96",
                            "internalType": "uint96",
                            "indexed": false
                        },
                        {
                            "name": "deauthorizing",
                            "type": "uint96",
                            "internalType": "uint96",
                            "indexed": false
                        },
                        {
                            "name": "endDeauthorization",
                            "type": "uint64",
                            "internalType": "uint64",
                            "indexed": false
                        },
                        {
                            "name": "operator",
                            "type": "address",
                            "internalType": "address",
                            "indexed": false
                        }
                    ],
                    "anonymous": false
                },
                {
                    "type": "event",
                    "name": "OperatorBonded",
                    "inputs": [
                        {
                            "name": "stakingProvider",
                            "type": "address",
                            "internalType": "address",
                            "indexed": true
                        },
                        {
                            "name": "operator",
                            "type": "address",
                            "internalType": "address",
                            "indexed": true
                        },
                        {
                            "name": "previousOperator",
                            "type": "address",
                            "internalType": "address",
                            "indexed": true
                        },
                        {
                            "name": "startTimestamp",
                            "type": "uint256",
                            "internalType": "uint256",
                            "indexed": false
                        }
                    ],
                    "anonymous": false
                },
                {
                    "type": "event",
                    "name": "OperatorConfirmed",
                    "inputs": [
                        {
                            "name": "stakingProvider",
                            "type": "address",
                            "internalType": "address",
                            "indexed": true
                        },
                        {
                            "name": "operator",
                            "type": "address",
                            "internalType": "address",
                            "indexed": true
                        }
                    ],
                    "anonymous": false
                },
                {
                    "type": "event",
                    "name": "OwnershipTransferred",
                    "inputs": [
                        {
                            "name": "previousOwner",
                            "type": "address",
                            "internalType": "address",
                            "indexed": true
                        },
                        {
                            "name": "newOwner",
                            "type": "address",
                            "internalType": "address",
                            "indexed": true
                        }
                    ],
                    "anonymous": false
                },
                {
                    "type": "event",
                    "name": "Penalized",
                    "inputs": [
                        {
                            "name": "stakingProvider",
                            "type": "address",
                            "internalType": "address",
                            "indexed": true
                        },
                        {
                            "name": "penaltyPercent",
                            "type": "uint256",
                            "internalType": "uint256",
                            "indexed": false
                        },
                        {
                            "name": "endPenalty",
                            "type": "uint64",
                            "internalType": "uint64",
                            "indexed": false
                        }
                    ],
                    "anonymous": false
                },
                {
                    "type": "event",
                    "name": "RewardAdded",
                    "inputs": [
                        {
                            "name": "reward",
                            "type": "uint256",
                            "internalType": "uint256",
                            "indexed": false
                        }
                    ],
                    "anonymous": false
                },
                {
                    "type": "event",
                    "name": "RewardContractSet",
                    "inputs": [
                        {
                            "name": "rewardContract",
                            "type": "address",
                            "internalType": "address",
                            "indexed": true
                        }
                    ],
                    "anonymous": false
                },
                {
                    "type": "event",
                    "name": "RewardDistributorSet",
                    "inputs": [
                        {
                            "name": "distributor",
                            "type": "address",
                            "internalType": "address",
                            "indexed": true
                        }
                    ],
                    "anonymous": false
                },
                {
                    "type": "event",
                    "name": "RewardPaid",
                    "inputs": [
                        {
                            "name": "sender",
                            "type": "address",
                            "internalType": "address",
                            "indexed": true
                        },
                        {
                            "name": "stakingProvider",
                            "type": "address",
                            "internalType": "address",
                            "indexed": true
                        },
                        {
                            "name": "beneficiary",
                            "type": "address",
                            "internalType": "address",
                            "indexed": true
                        },
                        {
                            "name": "reward",
                            "type": "uint256",
                            "internalType": "uint256",
                            "indexed": false
                        }
                    ],
                    "anonymous": false
                },
                {
                    "type": "event",
                    "name": "RewardReset",
                    "inputs": [
                        {
                            "name": "stakingProvider",
                            "type": "address",
                            "internalType": "address",
                            "indexed": true
                        }
                    ],
                    "anonymous": false
                },
                {
                    "type": "event",
                    "name": "RewardsWithdrawn",
                    "inputs": [
                        {
                            "name": "stakingProvider",
                            "type": "address",
                            "internalType": "address",
                            "indexed": true
                        },
                        {
                            "name": "amount",
                            "type": "uint96",
                            "internalType": "uint96",
                            "indexed": false
                        }
                    ],
                    "anonymous": false
                },
                {
                    "type": "event",
                    "name": "Slashed",
                    "inputs": [
                        {
                            "name": "stakingProvider",
                            "type": "address",
                            "internalType": "address",
                            "indexed": true
                        },
                        {
                            "name": "penalty",
                            "type": "uint256",
                            "internalType": "uint256",
                            "indexed": false
                        },
                        {
                            "name": "investigator",
                            "type": "address",
                            "internalType": "address",
                            "indexed": true
                        },
                        {
                            "name": "reward",
                            "type": "uint256",
                            "internalType": "uint256",
                            "indexed": false
                        }
                    ],
                    "anonymous": false
                },
                {
                    "type": "function",
                    "name": "PENALTY_BASE",
                    "stateMutability": "view",
                    "inputs": [],
                    "outputs": [
                        {
                            "name": "",
                            "type": "uint192",
                            "internalType": "uint192"
                        }
                    ]
                },
                {
                    "type": "function",
                    "name": "REWARD_PER_TOKEN_MULTIPLIER",
                    "stateMutability": "view",
                    "inputs": [],
                    "outputs": [
                        {
                            "name": "",
                            "type": "uint256",
                            "internalType": "uint256"
                        }
                    ]
                },
                {
                    "type": "function",
                    "name": "adjudicator",
                    "stateMutability": "view",
                    "inputs": [],
                    "outputs": [
                        {
                            "name": "",
                            "type": "address",
                            "internalType": "address"
                        }
                    ]
                },
                {
                    "type": "function",
                    "name": "approveAuthorizationDecrease",
                    "stateMutability": "nonpayable",
                    "inputs": [
                        {
                            "name": "_stakingProvider",
                            "type": "address",
                            "internalType": "address"
                        }
                    ],
                    "outputs": []
                },
                {
                    "type": "function",
                    "name": "authorizationDecreaseRequested",
                    "stateMutability": "nonpayable",
                    "inputs": [
                        {
                            "name": "_stakingProvider",
                            "type": "address",
                            "internalType": "address"
                        },
                        {
                            "name": "_fromAmount",
                            "type": "uint96",
                            "internalType": "uint96"
                        },
                        {
                            "name": "_toAmount",
                            "type": "uint96",
                            "internalType": "uint96"
                        }
                    ],
                    "outputs": []
                },
                {
                    "type": "function",
                    "name": "authorizationIncreased",
                    "stateMutability": "nonpayable",
                    "inputs": [
                        {
                            "name": "_stakingProvider",
                            "type": "address",
                            "internalType": "address"
                        },
                        {
                            "name": "_fromAmount",
                            "type": "uint96",
                            "internalType": "uint96"
                        },
                        {
                            "name": "_toAmount",
                            "type": "uint96",
                            "internalType": "uint96"
                        }
                    ],
                    "outputs": []
                },
                {
                    "type": "function",
                    "name": "authorizationParameters",
                    "stateMutability": "view",
                    "inputs": [],
                    "outputs": [
                        {
                            "name": "_minimumAuthorization",
                            "type": "uint96",
                            "internalType": "uint96"
                        },
                        {
                            "name": "authorizationDecreaseDelay",
                            "type": "uint64",
                            "internalType": "uint64"
                        },
                        {
                            "name": "authorizationDecreaseChangePeriod",
                            "type": "uint64",
                            "internalType": "uint64"
                        }
                    ]
                },
                {
                    "type": "function",
                    "name": "authorizedOverall",
                    "stateMutability": "view",
                    "inputs": [],
                    "outputs": [
                        {
                            "name": "",
                            "type": "uint96",
                            "internalType": "uint96"
                        }
                    ]
                },
                {
                    "type": "function",
                    "name": "authorizedStake",
                    "stateMutability": "view",
                    "inputs": [
                        {
                            "name": "_stakingProvider",
                            "type": "address",
                            "internalType": "address"
                        }
                    ],
                    "outputs": [
                        {
                            "name": "",
                            "type": "uint96",
                            "internalType": "uint96"
                        }
                    ]
                },
                {
                    "type": "function",
                    "name": "availableRewards",
                    "stateMutability": "view",
                    "inputs": [
                        {
                            "name": "_stakingProvider",
                            "type": "address",
                            "internalType": "address"
                        }
                    ],
                    "outputs": [
                        {
                            "name": "",
                            "type": "uint96",
                            "internalType": "uint96"
                        }
                    ]
                },
                {
                    "type": "function",
                    "name": "bondOperator",
                    "stateMutability": "nonpayable",
                    "inputs": [
                        {
                            "name": "_stakingProvider",
                            "type": "address",
                            "internalType": "address"
                        },
                        {
                            "name": "_operator",
                            "type": "address",
                            "internalType": "address"
                        }
                    ],
                    "outputs": []
                },
                {
                    "type": "function",
                    "name": "childApplication",
                    "stateMutability": "view",
                    "inputs": [],
                    "outputs": [
                        {
                            "name": "",
                            "type": "address",
                            "internalType": "contract ITACoRootToChild"
                        }
                    ]
                },
                {
                    "type": "function",
                    "name": "commitmentDeadline",
                    "stateMutability": "view",
                    "inputs": [],
                    "outputs": [
                        {
                            "name": "",
                            "type": "uint64",
                            "internalType": "uint64"
                        }
                    ]
                },
                {
                    "type": "function",
                    "name": "commitmentDurationOption1",
                    "stateMutability": "view",
                    "inputs": [],
                    "outputs": [
                        {
                            "name": "",
                            "type": "uint64",
                            "internalType": "uint64"
                        }
                    ]
                },
                {
                    "type": "function",
                    "name": "commitmentDurationOption2",
                    "stateMutability": "view",
                    "inputs": [],
                    "outputs": [
                        {
                            "name": "",
                            "type": "uint64",
                            "internalType": "uint64"
                        }
                    ]
                },
                {
                    "type": "function",
                    "name": "commitmentDurationOption3",
                    "stateMutability": "view",
                    "inputs": [],
                    "outputs": [
                        {
                            "name": "",
                            "type": "uint64",
                            "internalType": "uint64"
                        }
                    ]
                },
                {
                    "type": "function",
                    "name": "commitmentDurationOption4",
                    "stateMutability": "view",
                    "inputs": [],
                    "outputs": [
                        {
                            "name": "",
                            "type": "uint64",
                            "internalType": "uint64"
                        }
                    ]
                },
                {
                    "type": "function",
                    "name": "confirmOperatorAddress",
                    "stateMutability": "nonpayable",
                    "inputs": [
                        {
                            "name": "_operator",
                            "type": "address",
                            "internalType": "address"
                        }
                    ],
                    "outputs": []
                },
                {
                    "type": "function",
                    "name": "deauthorizationDuration",
                    "stateMutability": "view",
                    "inputs": [],
                    "outputs": [
                        {
                            "name": "",
                            "type": "uint256",
                            "internalType": "uint256"
                        }
                    ]
                },
                {
                    "type": "function",
                    "name": "eligibleStake",
                    "stateMutability": "view",
                    "inputs": [
                        {
                            "name": "_stakingProvider",
                            "type": "address",
                            "internalType": "address"
                        },
                        {
                            "name": "_endDate",
                            "type": "uint256",
                            "internalType": "uint256"
                        }
                    ],
                    "outputs": [
                        {
                            "name": "",
                            "type": "uint96",
                            "internalType": "uint96"
                        }
                    ]
                },
                {
                    "type": "function",
                    "name": "getActiveStakingProviders",
                    "stateMutability": "view",
                    "inputs": [
                        {
                            "name": "_startIndex",
                            "type": "uint256",
                            "internalType": "uint256"
                        },
                        {
                            "name": "_maxStakingProviders",
                            "type": "uint256",
                            "internalType": "uint256"
                        },
                        {
                            "name": "_cohortDuration",
                            "type": "uint32",
                            "internalType": "uint32"
                        }
                    ],
                    "outputs": [
                        {
                            "name": "allAuthorizedTokens",
                            "type": "uint256",
                            "internalType": "uint256"
                        },
                        {
                            "name": "activeStakingProviders",
                            "type": "bytes32[]",
                            "internalType": "bytes32[]"
                        }
                    ]
                },
                {
                    "type": "function",
                    "name": "getBeneficiary",
                    "stateMutability": "view",
                    "inputs": [
                        {
                            "name": "_stakingProvider",
                            "type": "address",
                            "internalType": "address"
                        }
                    ],
                    "outputs": [
                        {
                            "name": "beneficiary",
                            "type": "address",
                            "internalType": "address payable"
                        }
                    ]
                },
                {
                    "type": "function",
                    "name": "getPenalty",
                    "stateMutability": "view",
                    "inputs": [
                        {
                            "name": "_stakingProvider",
                            "type": "address",
                            "internalType": "address"
                        }
                    ],
                    "outputs": [
                        {
                            "name": "penalty",
                            "type": "uint192",
                            "internalType": "uint192"
                        },
                        {
                            "name": "endPenalty",
                            "type": "uint64",
                            "internalType": "uint64"
                        }
                    ]
                },
                {
                    "type": "function",
                    "name": "getStakingProvidersLength",
                    "stateMutability": "view",
                    "inputs": [],
                    "outputs": [
                        {
                            "name": "",
                            "type": "uint256",
                            "internalType": "uint256"
                        }
                    ]
                },
                {
                    "type": "function",
                    "name": "initialize",
                    "stateMutability": "nonpayable",
                    "inputs": [],
                    "outputs": []
                },
                {
                    "type": "function",
                    "name": "involuntaryAuthorizationDecrease",
                    "stateMutability": "nonpayable",
                    "inputs": [
                        {
                            "name": "_stakingProvider",
                            "type": "address",
                            "internalType": "address"
                        },
                        {
                            "name": "_fromAmount",
                            "type": "uint96",
                            "internalType": "uint96"
                        },
                        {
                            "name": "_toAmount",
                            "type": "uint96",
                            "internalType": "uint96"
                        }
                    ],
                    "outputs": []
                },
                {
                    "type": "function",
                    "name": "isAuthorized",
                    "stateMutability": "view",
                    "inputs": [
                        {
                            "name": "_stakingProvider",
                            "type": "address",
                            "internalType": "address"
                        }
                    ],
                    "outputs": [
                        {
                            "name": "",
                            "type": "bool",
                            "internalType": "bool"
                        }
                    ]
                },
                {
                    "type": "function",
                    "name": "isOperatorConfirmed",
                    "stateMutability": "view",
                    "inputs": [
                        {
                            "name": "_operator",
                            "type": "address",
                            "internalType": "address"
                        }
                    ],
                    "outputs": [
                        {
                            "name": "",
                            "type": "bool",
                            "internalType": "bool"
                        }
                    ]
                },
                {
                    "type": "function",
                    "name": "lastTimeRewardApplicable",
                    "stateMutability": "view",
                    "inputs": [],
                    "outputs": [
                        {
                            "name": "",
                            "type": "uint256",
                            "internalType": "uint256"
                        }
                    ]
                },
                {
                    "type": "function",
                    "name": "lastUpdateTime",
                    "stateMutability": "view",
                    "inputs": [],
                    "outputs": [
                        {
                            "name": "",
                            "type": "uint256",
                            "internalType": "uint256"
                        }
                    ]
                },
                {
                    "type": "function",
                    "name": "makeCommitment",
                    "stateMutability": "nonpayable",
                    "inputs": [
                        {
                            "name": "_stakingProvider",
                            "type": "address",
                            "internalType": "address"
                        },
                        {
                            "name": "_commitmentDuration",
                            "type": "uint64",
                            "internalType": "uint64"
                        }
                    ],
                    "outputs": []
                },
                {
                    "type": "function",
                    "name": "manualChildSynchronization",
                    "stateMutability": "nonpayable",
                    "inputs": [
                        {
                            "name": "_stakingProvider",
                            "type": "address",
                            "internalType": "address"
                        }
                    ],
                    "outputs": []
                },
                {
                    "type": "function",
                    "name": "minOperatorSeconds",
                    "stateMutability": "view",
                    "inputs": [],
                    "outputs": [
                        {
                            "name": "",
                            "type": "uint256",
                            "internalType": "uint256"
                        }
                    ]
                },
                {
                    "type": "function",
                    "name": "minimumAuthorization",
                    "stateMutability": "view",
                    "inputs": [],
                    "outputs": [
                        {
                            "name": "",
                            "type": "uint96",
                            "internalType": "uint96"
                        }
                    ]
                },
                {
                    "type": "function",
                    "name": "operatorToStakingProvider",
                    "stateMutability": "view",
                    "inputs": [
                        {
                            "name": "_operator",
                            "type": "address",
                            "internalType": "address"
                        }
                    ],
                    "outputs": [
                        {
                            "name": "",
                            "type": "address",
                            "internalType": "address"
                        }
                    ]
                },
                {
                    "type": "function",
                    "name": "owner",
                    "stateMutability": "view",
                    "inputs": [],
                    "outputs": [
                        {
                            "name": "",
                            "type": "address",
                            "internalType": "address"
                        }
                    ]
                },
                {
                    "type": "function",
                    "name": "penalize",
                    "stateMutability": "nonpayable",
                    "inputs": [
                        {
                            "name": "_stakingProvider",
                            "type": "address",
                            "internalType": "address"
                        }
                    ],
                    "outputs": []
                },
                {
                    "type": "function",
                    "name": "penaltyDefault",
                    "stateMutability": "view",
                    "inputs": [],
                    "outputs": [
                        {
                            "name": "",
                            "type": "uint192",
                            "internalType": "uint192"
                        }
                    ]
                },
                {
                    "type": "function",
                    "name": "penaltyDuration",
                    "stateMutability": "view",
                    "inputs": [],
                    "outputs": [
                        {
                            "name": "",
                            "type": "uint256",
                            "internalType": "uint256"
                        }
                    ]
                },
                {
                    "type": "function",
                    "name": "penaltyIncrement",
                    "stateMutability": "view",
                    "inputs": [],
                    "outputs": [
                        {
                            "name": "",
                            "type": "uint192",
                            "internalType": "uint192"
                        }
                    ]
                },
                {
                    "type": "function",
                    "name": "pendingAuthorizationDecrease",
                    "stateMutability": "view",
                    "inputs": [
                        {
                            "name": "_stakingProvider",
                            "type": "address",
                            "internalType": "address"
                        }
                    ],
                    "outputs": [
                        {
                            "name": "",
                            "type": "uint96",
                            "internalType": "uint96"
                        }
                    ]
                },
                {
                    "type": "function",
                    "name": "periodFinish",
                    "stateMutability": "view",
                    "inputs": [],
                    "outputs": [
                        {
                            "name": "",
                            "type": "uint256",
                            "internalType": "uint256"
                        }
                    ]
                },
                {
                    "type": "function",
                    "name": "pushReward",
                    "stateMutability": "nonpayable",
                    "inputs": [
                        {
                            "name": "_reward",
                            "type": "uint96",
                            "internalType": "uint96"
                        }
                    ],
                    "outputs": []
                },
                {
                    "type": "function",
                    "name": "registerOperator",
                    "stateMutability": "nonpayable",
                    "inputs": [
                        {
                            "name": "_operator",
                            "type": "address",
                            "internalType": "address"
                        }
                    ],
                    "outputs": []
                },
                {
                    "type": "function",
                    "name": "remainingAuthorizationDecreaseDelay",
                    "stateMutability": "view",
                    "inputs": [
                        {
                            "name": "_stakingProvider",
                            "type": "address",
                            "internalType": "address"
                        }
                    ],
                    "outputs": [
                        {
                            "name": "",
                            "type": "uint64",
                            "internalType": "uint64"
                        }
                    ]
                },
                {
                    "type": "function",
                    "name": "renounceOwnership",
                    "stateMutability": "nonpayable",
                    "inputs": [],
                    "outputs": []
                },
                {
                    "type": "function",
                    "name": "resetReward",
                    "stateMutability": "nonpayable",
                    "inputs": [
                        {
                            "name": "_stakingProvider",
                            "type": "address",
                            "internalType": "address"
                        }
                    ],
                    "outputs": []
                },
                {
                    "type": "function",
                    "name": "resynchronizeAuthorization",
                    "stateMutability": "nonpayable",
                    "inputs": [
                        {
                            "name": "_stakingProvider",
                            "type": "address",
                            "internalType": "address"
                        }
                    ],
                    "outputs": []
                },
                {
                    "type": "function",
                    "name": "rewardContract",
                    "stateMutability": "view",
                    "inputs": [],
                    "outputs": [
                        {
                            "name": "",
                            "type": "address",
                            "internalType": "address"
                        }
                    ]
                },
                {
                    "type": "function",
                    "name": "rewardDistributor",
                    "stateMutability": "view",
                    "inputs": [],
                    "outputs": [
                        {
                            "name": "",
                            "type": "address",
                            "internalType": "address"
                        }
                    ]
                },
                {
                    "type": "function",
                    "name": "rewardDuration",
                    "stateMutability": "view",
                    "inputs": [],
                    "outputs": [
                        {
                            "name": "",
                            "type": "uint256",
                            "internalType": "uint256"
                        }
                    ]
                },
                {
                    "type": "function",
                    "name": "rewardPerToken",
                    "stateMutability": "view",
                    "inputs": [],
                    "outputs": [
                        {
                            "name": "",
                            "type": "uint160",
                            "internalType": "uint160"
                        }
                    ]
                },
                {
                    "type": "function",
                    "name": "rewardPerTokenStored",
                    "stateMutability": "view",
                    "inputs": [],
                    "outputs": [
                        {
                            "name": "",
                            "type": "uint160",
                            "internalType": "uint160"
                        }
                    ]
                },
                {
                    "type": "function",
                    "name": "rewardRateDecimals",
                    "stateMutability": "view",
                    "inputs": [],
                    "outputs": [
                        {
                            "name": "",
                            "type": "uint256",
                            "internalType": "uint256"
                        }
                    ]
                },
                {
                    "type": "function",
                    "name": "setAdjudicator",
                    "stateMutability": "nonpayable",
                    "inputs": [
                        {
                            "name": "_adjudicator",
                            "type": "address",
                            "internalType": "address"
                        }
                    ],
                    "outputs": []
                },
                {
                    "type": "function",
                    "name": "setChildApplication",
                    "stateMutability": "nonpayable",
                    "inputs": [
                        {
                            "name": "_childApplication",
                            "type": "address",
                            "internalType": "contract ITACoRootToChild"
                        }
                    ],
                    "outputs": []
                },
                {
                    "type": "function",
                    "name": "setRewardContract",
                    "stateMutability": "nonpayable",
                    "inputs": [
                        {
                            "name": "_rewardContract",
                            "type": "address",
                            "internalType": "address"
                        }
                    ],
                    "outputs": []
                },
                {
                    "type": "function",
                    "name": "setRewardDistributor",
                    "stateMutability": "nonpayable",
                    "inputs": [
                        {
                            "name": "_rewardDistributor",
                            "type": "address",
                            "internalType": "address"
                        }
                    ],
                    "outputs": []
                },
                {
                    "type": "function",
                    "name": "slash",
                    "stateMutability": "nonpayable",
                    "inputs": [
                        {
                            "name": "_stakingProvider",
                            "type": "address",
                            "internalType": "address"
                        },
                        {
                            "name": "_penalty",
                            "type": "uint96",
                            "internalType": "uint96"
                        },
                        {
                            "name": "_investigator",
                            "type": "address",
                            "internalType": "address"
                        }
                    ],
                    "outputs": []
                },
                {
                    "type": "function",
                    "name": "stakingProviderInfo",
                    "stateMutability": "view",
                    "inputs": [
                        {
                            "name": "",
                            "type": "address",
                            "internalType": "address"
                        }
                    ],
                    "outputs": [
                        {
                            "name": "operator",
                            "type": "address",
                            "internalType": "address"
                        },
                        {
                            "name": "operatorConfirmed",
                            "type": "bool",
                            "internalType": "bool"
                        },
                        {
                            "name": "operatorStartTimestamp",
                            "type": "uint64",
                            "internalType": "uint64"
                        },
                        {
                            "name": "authorized",
                            "type": "uint96",
                            "internalType": "uint96"
                        },
                        {
                            "name": "deauthorizing",
                            "type": "uint96",
                            "internalType": "uint96"
                        },
                        {
                            "name": "endDeauthorization",
                            "type": "uint64",
                            "internalType": "uint64"
                        },
                        {
                            "name": "tReward",
                            "type": "uint96",
                            "internalType": "uint96"
                        },
                        {
                            "name": "rewardPerTokenPaid",
                            "type": "uint160",
                            "internalType": "uint160"
                        },
                        {
                            "name": "endCommitment",
                            "type": "uint64",
                            "internalType": "uint64"
                        },
                        {
                            "name": "stub",
                            "type": "uint256",
                            "internalType": "uint256"
                        },
                        {
                            "name": "penaltyPercent",
                            "type": "uint192",
                            "internalType": "uint192"
                        },
                        {
                            "name": "endPenalty",
                            "type": "uint64",
                            "internalType": "uint64"
                        }
                    ]
                },
                {
                    "type": "function",
                    "name": "stakingProviderToOperator",
                    "stateMutability": "view",
                    "inputs": [
                        {
                            "name": "_stakingProvider",
                            "type": "address",
                            "internalType": "address"
                        }
                    ],
                    "outputs": [
                        {
                            "name": "",
                            "type": "address",
                            "internalType": "address"
                        }
                    ]
                },
                {
                    "type": "function",
                    "name": "stakingProviders",
                    "stateMutability": "view",
                    "inputs": [
                        {
                            "name": "",
                            "type": "uint256",
                            "internalType": "uint256"
                        }
                    ],
                    "outputs": [
                        {
                            "name": "",
                            "type": "address",
                            "internalType": "address"
                        }
                    ]
                },
                {
                    "type": "function",
                    "name": "tStaking",
                    "stateMutability": "view",
                    "inputs": [],
                    "outputs": [
                        {
                            "name": "",
                            "type": "address",
                            "internalType": "contract IStaking"
                        }
                    ]
                },
                {
                    "type": "function",
                    "name": "token",
                    "stateMutability": "view",
                    "inputs": [],
                    "outputs": [
                        {
                            "name": "",
                            "type": "address",
                            "internalType": "contract IERC20"
                        }
                    ]
                },
                {
                    "type": "function",
                    "name": "transferOwnership",
                    "stateMutability": "nonpayable",
                    "inputs": [
                        {
                            "name": "newOwner",
                            "type": "address",
                            "internalType": "address"
                        }
                    ],
                    "outputs": []
                },
                {
                    "type": "function",
                    "name": "withdrawRewards",
                    "stateMutability": "nonpayable",
                    "inputs": [
                        {
                            "name": "_stakingProvider",
                            "type": "address",
                            "internalType": "address"
                        }
                    ],
                    "outputs": []
                }
            ],
            "tx_hash": "0xd5d4f1abe3e9eb2d92b02cd7f22ee7f6b514d9c15d578c94ecb1543afd6207c1",
            "block_number": 4886820,
            "deployer": "0x3B42d26E19FF860bC4dEbB920DD8caA53F93c600"
        },
        "TestnetThresholdStaking": {
            "address": "0x18006f9A84C0bAD4CD96Aa69C7cE17aD760cDaD2",
            "abi": [
                {
                    "type": "constructor",
                    "stateMutability": "nonpayable",
                    "inputs": []
                },
                {
                    "type": "error",
                    "name": "OwnableInvalidOwner",
                    "inputs": [
                        {
                            "name": "owner",
                            "type": "address",
                            "internalType": "address"
                        }
                    ]
                },
                {
                    "type": "error",
                    "name": "OwnableUnauthorizedAccount",
                    "inputs": [
                        {
                            "name": "account",
                            "type": "address",
                            "internalType": "address"
                        }
                    ]
                },
                {
                    "type": "event",
                    "name": "OwnershipTransferred",
                    "inputs": [
                        {
                            "name": "previousOwner",
                            "type": "address",
                            "internalType": "address",
                            "indexed": true
                        },
                        {
                            "name": "newOwner",
                            "type": "address",
                            "internalType": "address",
                            "indexed": true
                        }
                    ],
                    "anonymous": false
                },
                {
                    "type": "function",
                    "name": "application",
                    "stateMutability": "view",
                    "inputs": [],
                    "outputs": [
                        {
                            "name": "",
                            "type": "address",
                            "internalType": "contract IApplication"
                        }
                    ]
                },
                {
                    "type": "function",
                    "name": "authorizationIncreased",
                    "stateMutability": "nonpayable",
                    "inputs": [
                        {
                            "name": "_stakingProvider",
                            "type": "address",
                            "internalType": "address"
                        },
                        {
                            "name": "_fromAmount",
                            "type": "uint96",
                            "internalType": "uint96"
                        },
                        {
                            "name": "_toAmount",
                            "type": "uint96",
                            "internalType": "uint96"
                        }
                    ],
                    "outputs": []
                },
                {
                    "type": "function",
                    "name": "authorizedStake",
                    "stateMutability": "view",
                    "inputs": [
                        {
                            "name": "",
                            "type": "address",
                            "internalType": "address"
                        },
                        {
                            "name": "",
                            "type": "address",
                            "internalType": "address"
                        }
                    ],
                    "outputs": [
                        {
                            "name": "",
                            "type": "uint96",
                            "internalType": "uint96"
                        }
                    ]
                },
                {
                    "type": "function",
                    "name": "owner",
                    "stateMutability": "view",
                    "inputs": [],
                    "outputs": [
                        {
                            "name": "",
                            "type": "address",
                            "internalType": "address"
                        }
                    ]
                },
                {
                    "type": "function",
                    "name": "renounceOwnership",
                    "stateMutability": "nonpayable",
                    "inputs": [],
                    "outputs": []
                },
                {
                    "type": "function",
                    "name": "rolesOf",
                    "stateMutability": "view",
                    "inputs": [
                        {
                            "name": "_stakingProvider",
                            "type": "address",
                            "internalType": "address"
                        }
                    ],
                    "outputs": [
                        {
                            "name": "owner",
                            "type": "address",
                            "internalType": "address"
                        },
                        {
                            "name": "beneficiary",
                            "type": "address",
                            "internalType": "address payable"
                        },
                        {
                            "name": "authorizer",
                            "type": "address",
                            "internalType": "address"
                        }
                    ]
                },
                {
                    "type": "function",
                    "name": "setApplication",
                    "stateMutability": "nonpayable",
                    "inputs": [
                        {
                            "name": "_application",
                            "type": "address",
                            "internalType": "contract IApplication"
                        }
                    ],
                    "outputs": []
                },
                {
                    "type": "function",
                    "name": "setRoles",
                    "stateMutability": "nonpayable",
                    "inputs": [
                        {
                            "name": "_stakingProvider",
                            "type": "address",
                            "internalType": "address"
                        }
                    ],
                    "outputs": []
                },
                {
                    "type": "function",
                    "name": "setRoles",
                    "stateMutability": "nonpayable",
                    "inputs": [
                        {
                            "name": "_stakingProvider",
                            "type": "address",
                            "internalType": "address"
                        },
                        {
                            "name": "_owner",
                            "type": "address",
                            "internalType": "address"
                        },
                        {
                            "name": "_beneficiary",
                            "type": "address",
                            "internalType": "address payable"
                        },
                        {
                            "name": "_authorizer",
                            "type": "address",
                            "internalType": "address"
                        }
                    ],
                    "outputs": []
                },
                {
                    "type": "function",
                    "name": "setStakes",
                    "stateMutability": "nonpayable",
                    "inputs": [
                        {
                            "name": "_stakingProvider",
                            "type": "address",
                            "internalType": "address"
                        },
                        {
                            "name": "_tStake",
                            "type": "uint96",
                            "internalType": "uint96"
                        },
                        {
                            "name": "_keepInTStake",
                            "type": "uint96",
                            "internalType": "uint96"
                        },
                        {
                            "name": "_nuInTStake",
                            "type": "uint96",
                            "internalType": "uint96"
                        }
                    ],
                    "outputs": []
                },
                {
                    "type": "function",
                    "name": "stakedNu",
                    "stateMutability": "view",
                    "inputs": [
                        {
                            "name": "",
                            "type": "address",
                            "internalType": "address"
                        }
                    ],
                    "outputs": [
                        {
                            "name": "",
                            "type": "uint256",
                            "internalType": "uint256"
                        }
                    ]
                },
                {
                    "type": "function",
                    "name": "stakes",
                    "stateMutability": "view",
                    "inputs": [
                        {
                            "name": "_stakingProvider",
                            "type": "address",
                            "internalType": "address"
                        }
                    ],
                    "outputs": [
                        {
                            "name": "tStake",
                            "type": "uint96",
                            "internalType": "uint96"
                        },
                        {
                            "name": "keepInTStake",
                            "type": "uint96",
                            "internalType": "uint96"
                        },
                        {
                            "name": "nuInTStake",
                            "type": "uint96",
                            "internalType": "uint96"
                        }
                    ]
                },
                {
                    "type": "function",
                    "name": "stakingProviderInfo",
                    "stateMutability": "view",
                    "inputs": [
                        {
                            "name": "",
                            "type": "address",
                            "internalType": "address"
                        }
                    ],
                    "outputs": [
                        {
                            "name": "owner",
                            "type": "address",
                            "internalType": "address"
                        },
                        {
                            "name": "beneficiary",
                            "type": "address",
                            "internalType": "address payable"
                        },
                        {
                            "name": "authorizer",
                            "type": "address",
                            "internalType": "address"
                        },
                        {
                            "name": "tStake",
                            "type": "uint96",
                            "internalType": "uint96"
                        },
                        {
                            "name": "keepInTStake",
                            "type": "uint96",
                            "internalType": "uint96"
                        },
                        {
                            "name": "nuInTStake",
                            "type": "uint96",
                            "internalType": "uint96"
                        }
                    ]
                },
                {
                    "type": "function",
                    "name": "transferOwnership",
                    "stateMutability": "nonpayable",
                    "inputs": [
                        {
                            "name": "newOwner",
                            "type": "address",
                            "internalType": "address"
                        }
                    ],
                    "outputs": []
                }
            ],
            "tx_hash": "0xeb083a1906cd8825653e4077cccc9caae00007624f4ac0dba29f49d82ec41ea2",
            "block_number": 4886812,
            "deployer": "0x3B42d26E19FF860bC4dEbB920DD8caA53F93c600"
        }
    },
    "80002": {
        "Coordinator": {
            "address": "0xE9e94499bB0f67b9DBD75506ec1735486DE57770",
            "abi": [
                {
                    "type": "constructor",
                    "stateMutability": "nonpayable",
                    "inputs": [
                        {
                            "name": "_application",
                            "type": "address",
                            "internalType": "contract ITACoChildApplication"
                        }
                    ]
                },
                {
                    "type": "error",
                    "name": "AccessControlBadConfirmation",
                    "inputs": []
                },
                {
                    "type": "error",
                    "name": "AccessControlEnforcedDefaultAdminDelay",
                    "inputs": [
                        {
                            "name": "schedule",
                            "type": "uint48",
                            "internalType": "uint48"
                        }
                    ]
                },
                {
                    "type": "error",
                    "name": "AccessControlEnforcedDefaultAdminRules",
                    "inputs": []
                },
                {
                    "type": "error",
                    "name": "AccessControlInvalidDefaultAdmin",
                    "inputs": [
                        {
                            "name": "defaultAdmin",
                            "type": "address",
                            "internalType": "address"
                        }
                    ]
                },
                {
                    "type": "error",
                    "name": "AccessControlUnauthorizedAccount",
                    "inputs": [
                        {
                            "name": "account",
                            "type": "address",
                            "internalType": "address"
                        },
                        {
                            "name": "neededRole",
                            "type": "bytes32",
                            "internalType": "bytes32"
                        }
                    ]
                },
                {
                    "type": "error",
                    "name": "AddressEmptyCode",
                    "inputs": [
                        {
                            "name": "target",
                            "type": "address",
                            "internalType": "address"
                        }
                    ]
                },
                {
                    "type": "error",
                    "name": "AddressInsufficientBalance",
                    "inputs": [
                        {
                            "name": "account",
                            "type": "address",
                            "internalType": "address"
                        }
                    ]
                },
                {
                    "type": "error",
                    "name": "FailedInnerCall",
                    "inputs": []
                },
                {
                    "type": "error",
                    "name": "InvalidInitialization",
                    "inputs": []
                },
                {
                    "type": "error",
                    "name": "NotInitializing",
                    "inputs": []
                },
                {
                    "type": "error",
                    "name": "SafeCastOverflowedUintDowncast",
                    "inputs": [
                        {
                            "name": "bits",
                            "type": "uint8",
                            "internalType": "uint8"
                        },
                        {
                            "name": "value",
                            "type": "uint256",
                            "internalType": "uint256"
                        }
                    ]
                },
                {
                    "type": "error",
                    "name": "SafeERC20FailedOperation",
                    "inputs": [
                        {
                            "name": "token",
                            "type": "address",
                            "internalType": "address"
                        }
                    ]
                },
                {
                    "type": "event",
                    "name": "AggregationPosted",
                    "inputs": [
                        {
                            "name": "ritualId",
                            "type": "uint32",
                            "internalType": "uint32",
                            "indexed": true
                        },
                        {
                            "name": "node",
                            "type": "address",
                            "internalType": "address",
                            "indexed": true
                        },
                        {
                            "name": "aggregatedTranscriptDigest",
                            "type": "bytes32",
                            "internalType": "bytes32",
                            "indexed": false
                        }
                    ],
                    "anonymous": false
                },
                {
                    "type": "event",
                    "name": "BlindedSharePosted",
                    "inputs": [
                        {
                            "name": "ritualId",
                            "type": "uint32",
                            "internalType": "uint32",
                            "indexed": true
                        },
                        {
                            "name": "departingParticipant",
                            "type": "address",
                            "internalType": "address",
                            "indexed": true
                        }
                    ],
                    "anonymous": false
                },
                {
                    "type": "event",
                    "name": "DefaultAdminDelayChangeCanceled",
                    "inputs": [],
                    "anonymous": false
                },
                {
                    "type": "event",
                    "name": "DefaultAdminDelayChangeScheduled",
                    "inputs": [
                        {
                            "name": "newDelay",
                            "type": "uint48",
                            "internalType": "uint48",
                            "indexed": false
                        },
                        {
                            "name": "effectSchedule",
                            "type": "uint48",
                            "internalType": "uint48",
                            "indexed": false
                        }
                    ],
                    "anonymous": false
                },
                {
                    "type": "event",
                    "name": "DefaultAdminTransferCanceled",
                    "inputs": [],
                    "anonymous": false
                },
                {
                    "type": "event",
                    "name": "DefaultAdminTransferScheduled",
                    "inputs": [
                        {
                            "name": "newAdmin",
                            "type": "address",
                            "internalType": "address",
                            "indexed": true
                        },
                        {
                            "name": "acceptSchedule",
                            "type": "uint48",
                            "internalType": "uint48",
                            "indexed": false
                        }
                    ],
                    "anonymous": false
                },
                {
                    "type": "event",
                    "name": "EndRitual",
                    "inputs": [
                        {
                            "name": "ritualId",
                            "type": "uint32",
                            "internalType": "uint32",
                            "indexed": true
                        },
                        {
                            "name": "successful",
                            "type": "bool",
                            "internalType": "bool",
                            "indexed": false
                        }
                    ],
                    "anonymous": false
                },
                {
                    "type": "event",
                    "name": "FeeModelApproved",
                    "inputs": [
                        {
                            "name": "feeModel",
                            "type": "address",
                            "internalType": "contract IFeeModel",
                            "indexed": false
                        }
                    ],
                    "anonymous": false
                },
                {
                    "type": "event",
                    "name": "HandoverCanceled",
                    "inputs": [
                        {
                            "name": "ritualId",
                            "type": "uint32",
                            "internalType": "uint32",
                            "indexed": true
                        },
                        {
                            "name": "departingParticipant",
                            "type": "address",
                            "internalType": "address",
                            "indexed": true
                        },
                        {
                            "name": "incomingParticipant",
                            "type": "address",
                            "internalType": "address",
                            "indexed": true
                        }
                    ],
                    "anonymous": false
                },
                {
                    "type": "event",
                    "name": "HandoverFinalized",
                    "inputs": [
                        {
                            "name": "ritualId",
                            "type": "uint32",
                            "internalType": "uint32",
                            "indexed": true
                        },
                        {
                            "name": "departingParticipant",
                            "type": "address",
                            "internalType": "address",
                            "indexed": true
                        },
                        {
                            "name": "incomingParticipant",
                            "type": "address",
                            "internalType": "address",
                            "indexed": true
                        }
                    ],
                    "anonymous": false
                },
                {
                    "type": "event",
                    "name": "HandoverRequest",
                    "inputs": [
                        {
                            "name": "ritualId",
                            "type": "uint32",
                            "internalType": "uint32",
                            "indexed": true
                        },
                        {
                            "name": "departingParticipant",
                            "type": "address",
                            "internalType": "address",
                            "indexed": true
                        },
                        {
                            "name": "incomingParticipant",
                            "type": "address",
                            "internalType": "address",
                            "indexed": true
                        }
                    ],
                    "anonymous": false
                },
                {
                    "type": "event",
                    "name": "HandoverTranscriptPosted",
                    "inputs": [
                        {
                            "name": "ritualId",
                            "type": "uint32",
                            "internalType": "uint32",
                            "indexed": true
                        },
                        {
                            "name": "departingParticipant",
                            "type": "address",
                            "internalType": "address",
                            "indexed": true
                        },
                        {
                            "name": "incomingParticipant",
                            "type": "address",
                            "internalType": "address",
                            "indexed": true
                        }
                    ],
                    "anonymous": false
                },
                {
                    "type": "event",
                    "name": "Initialized",
                    "inputs": [
                        {
                            "name": "version",
                            "type": "uint64",
                            "internalType": "uint64",
                            "indexed": false
                        }
                    ],
                    "anonymous": false
                },
                {
                    "type": "event",
                    "name": "MaxDkgSizeChanged",
                    "inputs": [
                        {
                            "name": "oldSize",
                            "type": "uint16",
                            "internalType": "uint16",
                            "indexed": false
                        },
                        {
                            "name": "newSize",
                            "type": "uint16",
                            "internalType": "uint16",
                            "indexed": false
                        }
                    ],
                    "anonymous": false
                },
                {
                    "type": "event",
                    "name": "ParticipantPublicKeySet",
                    "inputs": [
                        {
                            "name": "ritualId",
                            "type": "uint32",
                            "internalType": "uint32",
                            "indexed": true
                        },
                        {
                            "name": "participant",
                            "type": "address",
                            "internalType": "address",
                            "indexed": true
                        },
                        {
                            "name": "publicKey",
                            "type": "tuple",
                            "components": [
                                {
                                    "name": "word0",
                                    "type": "bytes32",
                                    "internalType": "bytes32"
                                },
                                {
                                    "name": "word1",
                                    "type": "bytes32",
                                    "internalType": "bytes32"
                                },
                                {
                                    "name": "word2",
                                    "type": "bytes32",
                                    "internalType": "bytes32"
                                }
                            ],
                            "internalType": "struct BLS12381.G2Point",
                            "indexed": false
                        }
                    ],
                    "anonymous": false
                },
                {
                    "type": "event",
                    "name": "ReimbursementPoolSet",
                    "inputs": [
                        {
                            "name": "pool",
                            "type": "address",
                            "internalType": "address",
                            "indexed": true
                        }
                    ],
                    "anonymous": false
                },
                {
                    "type": "event",
                    "name": "RitualAuthorityTransferred",
                    "inputs": [
                        {
                            "name": "ritualId",
                            "type": "uint32",
                            "internalType": "uint32",
                            "indexed": true
                        },
                        {
                            "name": "previousAuthority",
                            "type": "address",
                            "internalType": "address",
                            "indexed": true
                        },
                        {
                            "name": "newAuthority",
                            "type": "address",
                            "internalType": "address",
                            "indexed": true
                        }
                    ],
                    "anonymous": false
                },
                {
                    "type": "event",
                    "name": "RitualExtended",
                    "inputs": [
                        {
                            "name": "ritualId",
                            "type": "uint32",
                            "internalType": "uint32",
                            "indexed": true
                        },
                        {
                            "name": "endTimestamp",
                            "type": "uint32",
                            "internalType": "uint32",
                            "indexed": false
                        }
                    ],
                    "anonymous": false
                },
                {
                    "type": "event",
                    "name": "RoleAdminChanged",
                    "inputs": [
                        {
                            "name": "role",
                            "type": "bytes32",
                            "internalType": "bytes32",
                            "indexed": true
                        },
                        {
                            "name": "previousAdminRole",
                            "type": "bytes32",
                            "internalType": "bytes32",
                            "indexed": true
                        },
                        {
                            "name": "newAdminRole",
                            "type": "bytes32",
                            "internalType": "bytes32",
                            "indexed": true
                        }
                    ],
                    "anonymous": false
                },
                {
                    "type": "event",
                    "name": "RoleGranted",
                    "inputs": [
                        {
                            "name": "role",
                            "type": "bytes32",
                            "internalType": "bytes32",
                            "indexed": true
                        },
                        {
                            "name": "account",
                            "type": "address",
                            "internalType": "address",
                            "indexed": true
                        },
                        {
                            "name": "sender",
                            "type": "address",
                            "internalType": "address",
                            "indexed": true
                        }
                    ],
                    "anonymous": false
                },
                {
                    "type": "event",
                    "name": "RoleRevoked",
                    "inputs": [
                        {
                            "name": "role",
                            "type": "bytes32",
                            "internalType": "bytes32",
                            "indexed": true
                        },
                        {
                            "name": "account",
                            "type": "address",
                            "internalType": "address",
                            "indexed": true
                        },
                        {
                            "name": "sender",
                            "type": "address",
                            "internalType": "address",
                            "indexed": true
                        }
                    ],
                    "anonymous": false
                },
                {
                    "type": "event",
                    "name": "StartAggregationRound",
                    "inputs": [
                        {
                            "name": "ritualId",
                            "type": "uint32",
                            "internalType": "uint32",
                            "indexed": true
                        }
                    ],
                    "anonymous": false
                },
                {
                    "type": "event",
                    "name": "StartRitual",
                    "inputs": [
                        {
                            "name": "ritualId",
                            "type": "uint32",
                            "internalType": "uint32",
                            "indexed": true
                        },
                        {
                            "name": "authority",
                            "type": "address",
                            "internalType": "address",
                            "indexed": true
                        },
                        {
                            "name": "participants",
                            "type": "address[]",
                            "internalType": "address[]",
                            "indexed": false
                        }
                    ],
                    "anonymous": false
                },
                {
                    "type": "event",
                    "name": "TimeoutChanged",
                    "inputs": [
                        {
                            "name": "oldTimeout",
                            "type": "uint32",
                            "internalType": "uint32",
                            "indexed": false
                        },
                        {
                            "name": "newTimeout",
                            "type": "uint32",
                            "internalType": "uint32",
                            "indexed": false
                        }
                    ],
                    "anonymous": false
                },
                {
                    "type": "event",
                    "name": "TranscriptPosted",
                    "inputs": [
                        {
                            "name": "ritualId",
                            "type": "uint32",
                            "internalType": "uint32",
                            "indexed": true
                        },
                        {
                            "name": "node",
                            "type": "address",
                            "internalType": "address",
                            "indexed": true
                        },
                        {
                            "name": "transcriptDigest",
                            "type": "bytes32",
                            "internalType": "bytes32",
                            "indexed": false
                        }
                    ],
                    "anonymous": false
                },
                {
                    "type": "function",
                    "name": "DEFAULT_ADMIN_ROLE",
                    "stateMutability": "view",
                    "inputs": [],
                    "outputs": [
                        {
                            "name": "",
                            "type": "bytes32",
                            "internalType": "bytes32"
                        }
                    ]
                },
                {
                    "type": "function",
                    "name": "FEE_MODEL_MANAGER_ROLE",
                    "stateMutability": "view",
                    "inputs": [],
                    "outputs": [
                        {
                            "name": "",
                            "type": "bytes32",
                            "internalType": "bytes32"
                        }
                    ]
                },
                {
                    "type": "function",
                    "name": "HANDOVER_SUPERVISOR_ROLE",
                    "stateMutability": "view",
                    "inputs": [],
                    "outputs": [
                        {
                            "name": "",
                            "type": "bytes32",
                            "internalType": "bytes32"
                        }
                    ]
                },
                {
                    "type": "function",
                    "name": "TREASURY_ROLE",
                    "stateMutability": "view",
                    "inputs": [],
                    "outputs": [
                        {
                            "name": "",
                            "type": "bytes32",
                            "internalType": "bytes32"
                        }
                    ]
                },
                {
                    "type": "function",
                    "name": "acceptDefaultAdminTransfer",
                    "stateMutability": "nonpayable",
                    "inputs": [],
                    "outputs": []
                },
                {
                    "type": "function",
                    "name": "application",
                    "stateMutability": "view",
                    "inputs": [],
                    "outputs": [
                        {
                            "name": "",
                            "type": "address",
                            "internalType": "contract ITACoChildApplication"
                        }
                    ]
                },
                {
                    "type": "function",
                    "name": "approveFeeModel",
                    "stateMutability": "nonpayable",
                    "inputs": [
                        {
                            "name": "feeModel",
                            "type": "address",
                            "internalType": "contract IFeeModel"
                        }
                    ],
                    "outputs": []
                },
                {
                    "type": "function",
                    "name": "beginDefaultAdminTransfer",
                    "stateMutability": "nonpayable",
                    "inputs": [
                        {
                            "name": "newAdmin",
                            "type": "address",
                            "internalType": "address"
                        }
                    ],
                    "outputs": []
                },
                {
                    "type": "function",
                    "name": "blindedSharePosition",
                    "stateMutability": "pure",
                    "inputs": [
                        {
                            "name": "index",
                            "type": "uint256",
                            "internalType": "uint256"
                        },
                        {
                            "name": "threshold",
                            "type": "uint16",
                            "internalType": "uint16"
                        }
                    ],
                    "outputs": [
                        {
                            "name": "",
                            "type": "uint256",
                            "internalType": "uint256"
                        }
                    ]
                },
                {
                    "type": "function",
                    "name": "cancelDefaultAdminTransfer",
                    "stateMutability": "nonpayable",
                    "inputs": [],
                    "outputs": []
                },
                {
                    "type": "function",
                    "name": "cancelHandover",
                    "stateMutability": "nonpayable",
                    "inputs": [
                        {
                            "name": "ritualId",
                            "type": "uint32",
                            "internalType": "uint32"
                        },
                        {
                            "name": "departingParticipant",
                            "type": "address",
                            "internalType": "address"
                        }
                    ],
                    "outputs": []
                },
                {
                    "type": "function",
                    "name": "changeDefaultAdminDelay",
                    "stateMutability": "nonpayable",
                    "inputs": [
                        {
                            "name": "newDelay",
                            "type": "uint48",
                            "internalType": "uint48"
                        }
                    ],
                    "outputs": []
                },
                {
                    "type": "function",
                    "name": "cohortFingerprint",
                    "stateMutability": "pure",
                    "inputs": [
                        {
                            "name": "nodes",
                            "type": "address[]",
                            "internalType": "address[]"
                        }
                    ],
                    "outputs": [
                        {
                            "name": "",
                            "type": "bytes32",
                            "internalType": "bytes32"
                        }
                    ]
                },
                {
                    "type": "function",
                    "name": "defaultAdmin",
                    "stateMutability": "view",
                    "inputs": [],
                    "outputs": [
                        {
                            "name": "",
                            "type": "address",
                            "internalType": "address"
                        }
                    ]
                },
                {
                    "type": "function",
                    "name": "defaultAdminDelay",
                    "stateMutability": "view",
                    "inputs": [],
                    "outputs": [
                        {
                            "name": "",
                            "type": "uint48",
                            "internalType": "uint48"
                        }
                    ]
                },
                {
                    "type": "function",
                    "name": "defaultAdminDelayIncreaseWait",
                    "stateMutability": "view",
                    "inputs": [],
                    "outputs": [
                        {
                            "name": "",
                            "type": "uint48",
                            "internalType": "uint48"
                        }
                    ]
                },
                {
                    "type": "function",
                    "name": "dkgTimeout",
                    "stateMutability": "view",
                    "inputs": [],
                    "outputs": [
                        {
                            "name": "",
                            "type": "uint32",
                            "internalType": "uint32"
                        }
                    ]
                },
                {
                    "type": "function",
                    "name": "dkgTimeoutStub",
                    "stateMutability": "view",
                    "inputs": [],
                    "outputs": [
                        {
                            "name": "",
                            "type": "uint32",
                            "internalType": "uint32"
                        }
                    ]
                },
                {
                    "type": "function",
                    "name": "expectedTranscriptSize",
                    "stateMutability": "pure",
                    "inputs": [
                        {
                            "name": "dkgSize",
                            "type": "uint16",
                            "internalType": "uint16"
                        },
                        {
                            "name": "threshold",
                            "type": "uint16",
                            "internalType": "uint16"
                        }
                    ],
                    "outputs": [
                        {
                            "name": "",
                            "type": "uint256",
                            "internalType": "uint256"
                        }
                    ]
                },
                {
                    "type": "function",
                    "name": "extendRitual",
                    "stateMutability": "nonpayable",
                    "inputs": [
                        {
                            "name": "ritualId",
                            "type": "uint32",
                            "internalType": "uint32"
                        },
                        {
                            "name": "duration",
                            "type": "uint32",
                            "internalType": "uint32"
                        }
                    ],
                    "outputs": []
                },
                {
                    "type": "function",
                    "name": "feeModelsRegistry",
                    "stateMutability": "view",
                    "inputs": [
                        {
                            "name": "",
                            "type": "address",
                            "internalType": "contract IFeeModel"
                        }
                    ],
                    "outputs": [
                        {
                            "name": "",
                            "type": "bool",
                            "internalType": "bool"
                        }
                    ]
                },
                {
                    "type": "function",
                    "name": "finalizeHandover",
                    "stateMutability": "nonpayable",
                    "inputs": [
                        {
                            "name": "ritualId",
                            "type": "uint32",
                            "internalType": "uint32"
                        },
                        {
                            "name": "departingParticipant",
                            "type": "address",
                            "internalType": "address"
                        }
                    ],
                    "outputs": []
                },
                {
                    "type": "function",
                    "name": "getAccessController",
                    "stateMutability": "view",
                    "inputs": [
                        {
                            "name": "ritualId",
                            "type": "uint32",
                            "internalType": "uint32"
                        }
                    ],
                    "outputs": [
                        {
                            "name": "",
                            "type": "address",
                            "internalType": "contract IEncryptionAuthorizer"
                        }
                    ]
                },
                {
                    "type": "function",
                    "name": "getAuthority",
                    "stateMutability": "view",
                    "inputs": [
                        {
                            "name": "ritualId",
                            "type": "uint32",
                            "internalType": "uint32"
                        }
                    ],
                    "outputs": [
                        {
                            "name": "",
                            "type": "address",
                            "internalType": "address"
                        }
                    ]
                },
                {
                    "type": "function",
                    "name": "getFeeModel",
                    "stateMutability": "view",
                    "inputs": [
                        {
                            "name": "ritualId",
                            "type": "uint32",
                            "internalType": "uint32"
                        }
                    ],
                    "outputs": [
                        {
                            "name": "",
                            "type": "address",
                            "internalType": "contract IFeeModel"
                        }
                    ]
                },
                {
                    "type": "function",
                    "name": "getHandoverKey",
                    "stateMutability": "view",
                    "inputs": [
                        {
                            "name": "ritualId",
                            "type": "uint32",
                            "internalType": "uint32"
                        },
                        {
                            "name": "departingProvider",
                            "type": "address",
                            "internalType": "address"
                        }
                    ],
                    "outputs": [
                        {
                            "name": "",
                            "type": "bytes32",
                            "internalType": "bytes32"
                        }
                    ]
                },
                {
                    "type": "function",
                    "name": "getHandoverState",
                    "stateMutability": "view",
                    "inputs": [
                        {
                            "name": "ritualId",
                            "type": "uint32",
                            "internalType": "uint32"
                        },
                        {
                            "name": "departingParticipant",
                            "type": "address",
                            "internalType": "address"
                        }
                    ],
                    "outputs": [
                        {
                            "name": "",
                            "type": "uint8",
                            "internalType": "enum Coordinator.HandoverState"
                        }
                    ]
                },
                {
                    "type": "function",
                    "name": "getInitiator",
                    "stateMutability": "view",
                    "inputs": [
                        {
                            "name": "ritualId",
                            "type": "uint32",
                            "internalType": "uint32"
                        }
                    ],
                    "outputs": [
                        {
                            "name": "",
                            "type": "address",
                            "internalType": "address"
                        }
                    ]
                },
                {
                    "type": "function",
                    "name": "getParticipant",
                    "stateMutability": "view",
                    "inputs": [
                        {
                            "name": "ritualId",
                            "type": "uint32",
                            "internalType": "uint32"
                        },
                        {
                            "name": "provider",
                            "type": "address",
                            "internalType": "address"
                        },
                        {
                            "name": "transcript",
                            "type": "bool",
                            "internalType": "bool"
                        }
                    ],
                    "outputs": [
                        {
                            "name": "",
                            "type": "tuple",
                            "components": [
                                {
                                    "name": "provider",
                                    "type": "address",
                                    "internalType": "address"
                                },
                                {
                                    "name": "aggregated",
                                    "type": "bool",
                                    "internalType": "bool"
                                },
                                {
                                    "name": "transcript",
                                    "type": "bytes",
                                    "internalType": "bytes"
                                },
                                {
                                    "name": "decryptionRequestStaticKey",
                                    "type": "bytes",
                                    "internalType": "bytes"
                                }
                            ],
                            "internalType": "struct Coordinator.Participant"
                        }
                    ]
                },
                {
                    "type": "function",
                    "name": "getParticipantFromProvider",
                    "stateMutability": "view",
                    "inputs": [
                        {
                            "name": "ritualId",
                            "type": "uint32",
                            "internalType": "uint32"
                        },
                        {
                            "name": "provider",
                            "type": "address",
                            "internalType": "address"
                        }
                    ],
                    "outputs": [
                        {
                            "name": "",
                            "type": "tuple",
                            "components": [
                                {
                                    "name": "provider",
                                    "type": "address",
                                    "internalType": "address"
                                },
                                {
                                    "name": "aggregated",
                                    "type": "bool",
                                    "internalType": "bool"
                                },
                                {
                                    "name": "transcript",
                                    "type": "bytes",
                                    "internalType": "bytes"
                                },
                                {
                                    "name": "decryptionRequestStaticKey",
                                    "type": "bytes",
                                    "internalType": "bytes"
                                }
                            ],
                            "internalType": "struct Coordinator.Participant"
                        }
                    ]
                },
                {
                    "type": "function",
                    "name": "getParticipants",
                    "stateMutability": "view",
                    "inputs": [
                        {
                            "name": "ritualId",
                            "type": "uint32",
                            "internalType": "uint32"
                        }
                    ],
                    "outputs": [
                        {
                            "name": "",
                            "type": "tuple[]",
                            "components": [
                                {
                                    "name": "provider",
                                    "type": "address",
                                    "internalType": "address"
                                },
                                {
                                    "name": "aggregated",
                                    "type": "bool",
                                    "internalType": "bool"
                                },
                                {
                                    "name": "transcript",
                                    "type": "bytes",
                                    "internalType": "bytes"
                                },
                                {
                                    "name": "decryptionRequestStaticKey",
                                    "type": "bytes",
                                    "internalType": "bytes"
                                }
                            ],
                            "internalType": "struct Coordinator.Participant[]"
                        }
                    ]
                },
                {
                    "type": "function",
                    "name": "getParticipants",
                    "stateMutability": "view",
                    "inputs": [
                        {
                            "name": "ritualId",
                            "type": "uint32",
                            "internalType": "uint32"
                        },
                        {
                            "name": "startIndex",
                            "type": "uint256",
                            "internalType": "uint256"
                        },
                        {
                            "name": "maxParticipants",
                            "type": "uint256",
                            "internalType": "uint256"
                        },
                        {
                            "name": "includeTranscript",
                            "type": "bool",
                            "internalType": "bool"
                        }
                    ],
                    "outputs": [
                        {
                            "name": "",
                            "type": "tuple[]",
                            "components": [
                                {
                                    "name": "provider",
                                    "type": "address",
                                    "internalType": "address"
                                },
                                {
                                    "name": "aggregated",
                                    "type": "bool",
                                    "internalType": "bool"
                                },
                                {
                                    "name": "transcript",
                                    "type": "bytes",
                                    "internalType": "bytes"
                                },
                                {
                                    "name": "decryptionRequestStaticKey",
                                    "type": "bytes",
                                    "internalType": "bytes"
                                }
                            ],
                            "internalType": "struct Coordinator.Participant[]"
                        }
                    ]
                },
                {
                    "type": "function",
                    "name": "getProviderPublicKey",
                    "stateMutability": "view",
                    "inputs": [
                        {
                            "name": "provider",
                            "type": "address",
                            "internalType": "address"
                        },
                        {
                            "name": "ritualId",
                            "type": "uint256",
                            "internalType": "uint256"
                        }
                    ],
                    "outputs": [
                        {
                            "name": "",
                            "type": "tuple",
                            "components": [
                                {
                                    "name": "word0",
                                    "type": "bytes32",
                                    "internalType": "bytes32"
                                },
                                {
                                    "name": "word1",
                                    "type": "bytes32",
                                    "internalType": "bytes32"
                                },
                                {
                                    "name": "word2",
                                    "type": "bytes32",
                                    "internalType": "bytes32"
                                }
                            ],
                            "internalType": "struct BLS12381.G2Point"
                        }
                    ]
                },
                {
                    "type": "function",
                    "name": "getProviders",
                    "stateMutability": "view",
                    "inputs": [
                        {
                            "name": "ritualId",
                            "type": "uint32",
                            "internalType": "uint32"
                        }
                    ],
                    "outputs": [
                        {
                            "name": "",
                            "type": "address[]",
                            "internalType": "address[]"
                        }
                    ]
                },
                {
                    "type": "function",
                    "name": "getPublicKeyFromRitualId",
                    "stateMutability": "view",
                    "inputs": [
                        {
                            "name": "ritualId",
                            "type": "uint32",
                            "internalType": "uint32"
                        }
                    ],
                    "outputs": [
                        {
                            "name": "",
                            "type": "tuple",
                            "components": [
                                {
                                    "name": "word0",
                                    "type": "bytes32",
                                    "internalType": "bytes32"
                                },
                                {
                                    "name": "word1",
                                    "type": "bytes16",
                                    "internalType": "bytes16"
                                }
                            ],
                            "internalType": "struct BLS12381.G1Point"
                        }
                    ]
                },
                {
                    "type": "function",
                    "name": "getRitualIdFromPublicKey",
                    "stateMutability": "view",
                    "inputs": [
                        {
                            "name": "dkgPublicKey",
                            "type": "tuple",
                            "components": [
                                {
                                    "name": "word0",
                                    "type": "bytes32",
                                    "internalType": "bytes32"
                                },
                                {
                                    "name": "word1",
                                    "type": "bytes16",
                                    "internalType": "bytes16"
                                }
                            ],
                            "internalType": "struct BLS12381.G1Point"
                        }
                    ],
                    "outputs": [
                        {
                            "name": "ritualId",
                            "type": "uint32",
                            "internalType": "uint32"
                        }
                    ]
                },
                {
                    "type": "function",
                    "name": "getRitualState",
                    "stateMutability": "view",
                    "inputs": [
                        {
                            "name": "ritualId",
                            "type": "uint32",
                            "internalType": "uint32"
                        }
                    ],
                    "outputs": [
                        {
                            "name": "",
                            "type": "uint8",
                            "internalType": "enum Coordinator.RitualState"
                        }
                    ]
                },
                {
                    "type": "function",
                    "name": "getRoleAdmin",
                    "stateMutability": "view",
                    "inputs": [
                        {
                            "name": "role",
                            "type": "bytes32",
                            "internalType": "bytes32"
                        }
                    ],
                    "outputs": [
                        {
                            "name": "",
                            "type": "bytes32",
                            "internalType": "bytes32"
                        }
                    ]
                },
                {
                    "type": "function",
                    "name": "getThresholdForRitualSize",
                    "stateMutability": "pure",
                    "inputs": [
                        {
                            "name": "size",
                            "type": "uint16",
                            "internalType": "uint16"
                        }
                    ],
                    "outputs": [
                        {
                            "name": "",
                            "type": "uint16",
                            "internalType": "uint16"
                        }
                    ]
                },
                {
                    "type": "function",
                    "name": "getTimestamps",
                    "stateMutability": "view",
                    "inputs": [
                        {
                            "name": "ritualId",
                            "type": "uint32",
                            "internalType": "uint32"
                        }
                    ],
                    "outputs": [
                        {
                            "name": "initTimestamp",
                            "type": "uint32",
                            "internalType": "uint32"
                        },
                        {
                            "name": "endTimestamp",
                            "type": "uint32",
                            "internalType": "uint32"
                        }
                    ]
                },
                {
                    "type": "function",
                    "name": "grantRole",
                    "stateMutability": "nonpayable",
                    "inputs": [
                        {
                            "name": "role",
                            "type": "bytes32",
                            "internalType": "bytes32"
                        },
                        {
                            "name": "account",
                            "type": "address",
                            "internalType": "address"
                        }
                    ],
                    "outputs": []
                },
                {
                    "type": "function",
                    "name": "handoverRequest",
                    "stateMutability": "nonpayable",
                    "inputs": [
                        {
                            "name": "ritualId",
                            "type": "uint32",
                            "internalType": "uint32"
                        },
                        {
                            "name": "departingParticipant",
                            "type": "address",
                            "internalType": "address"
                        },
                        {
                            "name": "incomingParticipant",
                            "type": "address",
                            "internalType": "address"
                        }
                    ],
                    "outputs": []
                },
                {
                    "type": "function",
                    "name": "handoverTimeout",
                    "stateMutability": "view",
                    "inputs": [],
                    "outputs": [
                        {
                            "name": "",
                            "type": "uint32",
                            "internalType": "uint32"
                        }
                    ]
                },
                {
                    "type": "function",
                    "name": "handovers",
                    "stateMutability": "view",
                    "inputs": [
                        {
                            "name": "handoverKey",
                            "type": "bytes32",
                            "internalType": "bytes32"
                        }
                    ],
                    "outputs": [
                        {
                            "name": "requestTimestamp",
                            "type": "uint32",
                            "internalType": "uint32"
                        },
                        {
                            "name": "incomingProvider",
                            "type": "address",
                            "internalType": "address"
                        },
                        {
                            "name": "transcript",
                            "type": "bytes",
                            "internalType": "bytes"
                        },
                        {
                            "name": "decryptionRequestStaticKey",
                            "type": "bytes",
                            "internalType": "bytes"
                        },
                        {
                            "name": "blindedShare",
                            "type": "bytes",
                            "internalType": "bytes"
                        }
                    ]
                },
                {
                    "type": "function",
                    "name": "hasRole",
                    "stateMutability": "view",
                    "inputs": [
                        {
                            "name": "role",
                            "type": "bytes32",
                            "internalType": "bytes32"
                        },
                        {
                            "name": "account",
                            "type": "address",
                            "internalType": "address"
                        }
                    ],
                    "outputs": [
                        {
                            "name": "",
                            "type": "bool",
                            "internalType": "bool"
                        }
                    ]
                },
                {
                    "type": "function",
                    "name": "initialize",
                    "stateMutability": "nonpayable",
                    "inputs": [
                        {
                            "name": "_maxDkgSize",
                            "type": "uint16",
                            "internalType": "uint16"
                        },
                        {
                            "name": "_admin",
                            "type": "address",
                            "internalType": "address"
                        }
                    ],
                    "outputs": []
                },
                {
                    "type": "function",
                    "name": "initializeNumberOfRituals",
                    "stateMutability": "nonpayable",
                    "inputs": [],
                    "outputs": []
                },
                {
                    "type": "function",
                    "name": "initiateRitual",
                    "stateMutability": "nonpayable",
                    "inputs": [
                        {
                            "name": "feeModel",
                            "type": "address",
                            "internalType": "contract IFeeModel"
                        },
                        {
                            "name": "providers",
                            "type": "address[]",
                            "internalType": "address[]"
                        },
                        {
                            "name": "authority",
                            "type": "address",
                            "internalType": "address"
                        },
                        {
                            "name": "duration",
                            "type": "uint32",
                            "internalType": "uint32"
                        },
                        {
                            "name": "accessController",
                            "type": "address",
                            "internalType": "contract IEncryptionAuthorizer"
                        }
                    ],
                    "outputs": [
                        {
                            "name": "",
                            "type": "uint32",
                            "internalType": "uint32"
                        }
                    ]
                },
                {
                    "type": "function",
                    "name": "isEncryptionAuthorized",
                    "stateMutability": "view",
                    "inputs": [
                        {
                            "name": "ritualId",
                            "type": "uint32",
                            "internalType": "uint32"
                        },
                        {
                            "name": "evidence",
                            "type": "bytes",
                            "internalType": "bytes"
                        },
                        {
                            "name": "ciphertextHeader",
                            "type": "bytes",
                            "internalType": "bytes"
                        }
                    ],
                    "outputs": [
                        {
                            "name": "",
                            "type": "bool",
                            "internalType": "bool"
                        }
                    ]
                },
                {
                    "type": "function",
                    "name": "isParticipant",
                    "stateMutability": "view",
                    "inputs": [
                        {
                            "name": "ritualId",
                            "type": "uint32",
                            "internalType": "uint32"
                        },
                        {
                            "name": "provider",
                            "type": "address",
                            "internalType": "address"
                        }
                    ],
                    "outputs": [
                        {
                            "name": "",
                            "type": "bool",
                            "internalType": "bool"
                        }
                    ]
                },
                {
                    "type": "function",
                    "name": "isProviderKeySet",
                    "stateMutability": "view",
                    "inputs": [
                        {
                            "name": "provider",
                            "type": "address",
                            "internalType": "address"
                        }
                    ],
                    "outputs": [
                        {
                            "name": "",
                            "type": "bool",
                            "internalType": "bool"
                        }
                    ]
                },
                {
                    "type": "function",
                    "name": "isProviderPublicKeySet",
                    "stateMutability": "view",
                    "inputs": [
                        {
                            "name": "",
                            "type": "address",
                            "internalType": "address"
                        }
                    ],
                    "outputs": [
                        {
                            "name": "",
                            "type": "bool",
                            "internalType": "bool"
                        }
                    ]
                },
                {
                    "type": "function",
                    "name": "isRitualActive",
                    "stateMutability": "view",
                    "inputs": [
                        {
                            "name": "ritualId",
                            "type": "uint32",
                            "internalType": "uint32"
                        }
                    ],
                    "outputs": [
                        {
                            "name": "",
                            "type": "bool",
                            "internalType": "bool"
                        }
                    ]
                },
                {
                    "type": "function",
                    "name": "maxDkgSize",
                    "stateMutability": "view",
                    "inputs": [],
                    "outputs": [
                        {
                            "name": "",
                            "type": "uint16",
                            "internalType": "uint16"
                        }
                    ]
                },
                {
                    "type": "function",
                    "name": "numberOfRituals",
                    "stateMutability": "view",
                    "inputs": [],
                    "outputs": [
                        {
                            "name": "",
                            "type": "uint256",
                            "internalType": "uint256"
                        }
                    ]
                },
                {
                    "type": "function",
                    "name": "owner",
                    "stateMutability": "view",
                    "inputs": [],
                    "outputs": [
                        {
                            "name": "",
                            "type": "address",
                            "internalType": "address"
                        }
                    ]
                },
                {
                    "type": "function",
                    "name": "pendingDefaultAdmin",
                    "stateMutability": "view",
                    "inputs": [],
                    "outputs": [
                        {
                            "name": "newAdmin",
                            "type": "address",
                            "internalType": "address"
                        },
                        {
                            "name": "schedule",
                            "type": "uint48",
                            "internalType": "uint48"
                        }
                    ]
                },
                {
                    "type": "function",
                    "name": "pendingDefaultAdminDelay",
                    "stateMutability": "view",
                    "inputs": [],
                    "outputs": [
                        {
                            "name": "newDelay",
                            "type": "uint48",
                            "internalType": "uint48"
                        },
                        {
                            "name": "schedule",
                            "type": "uint48",
                            "internalType": "uint48"
                        }
                    ]
                },
                {
                    "type": "function",
                    "name": "postAggregation",
                    "stateMutability": "nonpayable",
                    "inputs": [
                        {
                            "name": "ritualId",
                            "type": "uint32",
                            "internalType": "uint32"
                        },
                        {
                            "name": "aggregatedTranscript",
                            "type": "bytes",
                            "internalType": "bytes"
                        },
                        {
                            "name": "dkgPublicKey",
                            "type": "tuple",
                            "components": [
                                {
                                    "name": "word0",
                                    "type": "bytes32",
                                    "internalType": "bytes32"
                                },
                                {
                                    "name": "word1",
                                    "type": "bytes16",
                                    "internalType": "bytes16"
                                }
                            ],
                            "internalType": "struct BLS12381.G1Point"
                        },
                        {
                            "name": "decryptionRequestStaticKey",
                            "type": "bytes",
                            "internalType": "bytes"
                        }
                    ],
                    "outputs": []
                },
                {
                    "type": "function",
                    "name": "postBlindedShare",
                    "stateMutability": "nonpayable",
                    "inputs": [
                        {
                            "name": "ritualId",
                            "type": "uint32",
                            "internalType": "uint32"
                        },
                        {
                            "name": "blindedShare",
                            "type": "bytes",
                            "internalType": "bytes"
                        }
                    ],
                    "outputs": []
                },
                {
                    "type": "function",
                    "name": "postHandoverTranscript",
                    "stateMutability": "nonpayable",
                    "inputs": [
                        {
                            "name": "ritualId",
                            "type": "uint32",
                            "internalType": "uint32"
                        },
                        {
                            "name": "departingParticipant",
                            "type": "address",
                            "internalType": "address"
                        },
                        {
                            "name": "transcript",
                            "type": "bytes",
                            "internalType": "bytes"
                        },
                        {
                            "name": "decryptionRequestStaticKey",
                            "type": "bytes",
                            "internalType": "bytes"
                        }
                    ],
                    "outputs": []
                },
                {
                    "type": "function",
                    "name": "postTranscript",
                    "stateMutability": "nonpayable",
                    "inputs": [
                        {
                            "name": "ritualId",
                            "type": "uint32",
                            "internalType": "uint32"
                        },
                        {
                            "name": "transcript",
                            "type": "bytes",
                            "internalType": "bytes"
                        }
                    ],
                    "outputs": []
                },
                {
                    "type": "function",
                    "name": "publishTranscript",
                    "stateMutability": "nonpayable",
                    "inputs": [
                        {
                            "name": "ritualId",
                            "type": "uint32",
                            "internalType": "uint32"
                        },
                        {
                            "name": "transcript",
                            "type": "bytes",
                            "internalType": "bytes"
                        }
                    ],
                    "outputs": []
                },
                {
                    "type": "function",
                    "name": "reinitializeDefaultAdmin",
                    "stateMutability": "nonpayable",
                    "inputs": [
                        {
                            "name": "newDefaultAdmin",
                            "type": "address",
                            "internalType": "address"
                        }
                    ],
                    "outputs": []
                },
                {
                    "type": "function",
                    "name": "renounceRole",
                    "stateMutability": "nonpayable",
                    "inputs": [
                        {
                            "name": "role",
                            "type": "bytes32",
                            "internalType": "bytes32"
                        },
                        {
                            "name": "account",
                            "type": "address",
                            "internalType": "address"
                        }
                    ],
                    "outputs": []
                },
                {
                    "type": "function",
                    "name": "revokeRole",
                    "stateMutability": "nonpayable",
                    "inputs": [
                        {
                            "name": "role",
                            "type": "bytes32",
                            "internalType": "bytes32"
                        },
                        {
                            "name": "account",
                            "type": "address",
                            "internalType": "address"
                        }
                    ],
                    "outputs": []
                },
                {
                    "type": "function",
                    "name": "rituals",
                    "stateMutability": "view",
                    "inputs": [
                        {
                            "name": "index",
                            "type": "uint256",
                            "internalType": "uint256"
                        }
                    ],
                    "outputs": [
                        {
                            "name": "initiator",
                            "type": "address",
                            "internalType": "address"
                        },
                        {
                            "name": "initTimestamp",
                            "type": "uint32",
                            "internalType": "uint32"
                        },
                        {
                            "name": "endTimestamp",
                            "type": "uint32",
                            "internalType": "uint32"
                        },
                        {
                            "name": "totalTranscripts",
                            "type": "uint16",
                            "internalType": "uint16"
                        },
                        {
                            "name": "totalAggregations",
                            "type": "uint16",
                            "internalType": "uint16"
                        },
                        {
                            "name": "authority",
                            "type": "address",
                            "internalType": "address"
                        },
                        {
                            "name": "dkgSize",
                            "type": "uint16",
                            "internalType": "uint16"
                        },
                        {
                            "name": "threshold",
                            "type": "uint16",
                            "internalType": "uint16"
                        },
                        {
                            "name": "aggregationMismatch",
                            "type": "bool",
                            "internalType": "bool"
                        },
                        {
                            "name": "accessController",
                            "type": "address",
                            "internalType": "contract IEncryptionAuthorizer"
                        },
                        {
                            "name": "publicKey",
                            "type": "tuple",
                            "components": [
                                {
                                    "name": "word0",
                                    "type": "bytes32",
                                    "internalType": "bytes32"
                                },
                                {
                                    "name": "word1",
                                    "type": "bytes16",
                                    "internalType": "bytes16"
                                }
                            ],
                            "internalType": "struct BLS12381.G1Point"
                        },
                        {
                            "name": "aggregatedTranscript",
                            "type": "bytes",
                            "internalType": "bytes"
                        },
                        {
                            "name": "feeModel",
                            "type": "address",
                            "internalType": "contract IFeeModel"
                        }
                    ]
                },
                {
                    "type": "function",
                    "name": "rollbackDefaultAdminDelay",
                    "stateMutability": "nonpayable",
                    "inputs": [],
                    "outputs": []
                },
                {
                    "type": "function",
                    "name": "setMaxDkgSize",
                    "stateMutability": "nonpayable",
                    "inputs": [
                        {
                            "name": "newSize",
                            "type": "uint16",
                            "internalType": "uint16"
                        }
                    ],
                    "outputs": []
                },
                {
                    "type": "function",
                    "name": "setProviderPublicKey",
                    "stateMutability": "nonpayable",
                    "inputs": [
                        {
                            "name": "publicKey",
                            "type": "tuple",
                            "components": [
                                {
                                    "name": "word0",
                                    "type": "bytes32",
                                    "internalType": "bytes32"
                                },
                                {
                                    "name": "word1",
                                    "type": "bytes32",
                                    "internalType": "bytes32"
                                },
                                {
                                    "name": "word2",
                                    "type": "bytes32",
                                    "internalType": "bytes32"
                                }
                            ],
                            "internalType": "struct BLS12381.G2Point"
                        }
                    ],
                    "outputs": []
                },
                {
                    "type": "function",
                    "name": "setReimbursementPool",
                    "stateMutability": "nonpayable",
                    "inputs": [
                        {
                            "name": "pool",
                            "type": "address",
                            "internalType": "contract IReimbursementPool"
                        }
                    ],
                    "outputs": []
                },
                {
                    "type": "function",
                    "name": "setTimeout",
                    "stateMutability": "nonpayable",
                    "inputs": [
                        {
                            "name": "newTimeout",
                            "type": "uint32",
                            "internalType": "uint32"
                        }
                    ],
                    "outputs": []
                },
                {
                    "type": "function",
                    "name": "supportsInterface",
                    "stateMutability": "view",
                    "inputs": [
                        {
                            "name": "interfaceId",
                            "type": "bytes4",
                            "internalType": "bytes4"
                        }
                    ],
                    "outputs": [
                        {
                            "name": "",
                            "type": "bool",
                            "internalType": "bool"
                        }
                    ]
                },
                {
                    "type": "function",
                    "name": "timeout",
                    "stateMutability": "view",
                    "inputs": [],
                    "outputs": [
                        {
                            "name": "",
                            "type": "uint32",
                            "internalType": "uint32"
                        }
                    ]
                },
                {
                    "type": "function",
                    "name": "transferRitualAuthority",
                    "stateMutability": "nonpayable",
                    "inputs": [
                        {
                            "name": "ritualId",
                            "type": "uint32",
                            "internalType": "uint32"
                        },
                        {
                            "name": "newAuthority",
                            "type": "address",
                            "internalType": "address"
                        }
                    ],
                    "outputs": []
                },
                {
                    "type": "function",
                    "name": "withdrawAllTokens",
                    "stateMutability": "nonpayable",
                    "inputs": [
                        {
                            "name": "token",
                            "type": "address",
                            "internalType": "contract IERC20"
                        }
                    ],
                    "outputs": []
                }
            ],
            "tx_hash": "0x4207f1fd038945ef7d5da06a0989446d3ed2eb031adad1233c7e3a61951652a1",
            "block_number": 5198668,
            "deployer": "0x3B42d26E19FF860bC4dEbB920DD8caA53F93c600"
        },
        "FreeFeeModel": {
            "address": "0x14EB9BB700E45D2Ee9233056b8cc341276c688Ba",
            "abi": [
                {
                    "type": "constructor",
                    "stateMutability": "nonpayable",
                    "inputs": []
                },
                {
                    "type": "error",
                    "name": "OwnableInvalidOwner",
                    "inputs": [
                        {
                            "name": "owner",
                            "type": "address",
                            "internalType": "address"
                        }
                    ]
                },
                {
                    "type": "error",
                    "name": "OwnableUnauthorizedAccount",
                    "inputs": [
                        {
                            "name": "account",
                            "type": "address",
                            "internalType": "address"
                        }
                    ]
                },
                {
                    "type": "event",
                    "name": "OwnershipTransferred",
                    "inputs": [
                        {
                            "name": "previousOwner",
                            "type": "address",
                            "internalType": "address",
                            "indexed": true
                        },
                        {
                            "name": "newOwner",
                            "type": "address",
                            "internalType": "address",
                            "indexed": true
                        }
                    ],
                    "anonymous": false
                },
                {
                    "type": "function",
                    "name": "approveInitiator",
                    "stateMutability": "nonpayable",
                    "inputs": [
                        {
                            "name": "initiator",
                            "type": "address",
                            "internalType": "address"
                        }
                    ],
                    "outputs": []
                },
                {
                    "type": "function",
                    "name": "beforeIsAuthorized",
                    "stateMutability": "view",
                    "inputs": [
                        {
                            "name": "ritualId",
                            "type": "uint32",
                            "internalType": "uint32"
                        }
                    ],
                    "outputs": []
                },
                {
                    "type": "function",
                    "name": "beforeSetAuthorization",
                    "stateMutability": "nonpayable",
                    "inputs": [
                        {
                            "name": "ritualId",
                            "type": "uint32",
                            "internalType": "uint32"
                        },
                        {
                            "name": "addresses",
                            "type": "address[]",
                            "internalType": "address[]"
                        },
                        {
                            "name": "value",
                            "type": "bool",
                            "internalType": "bool"
                        }
                    ],
                    "outputs": []
                },
                {
                    "type": "function",
                    "name": "initiatorWhiteList",
                    "stateMutability": "view",
                    "inputs": [
                        {
                            "name": "initiator",
                            "type": "address",
                            "internalType": "address"
                        }
                    ],
                    "outputs": [
                        {
                            "name": "approved",
                            "type": "bool",
                            "internalType": "bool"
                        }
                    ]
                },
                {
                    "type": "function",
                    "name": "owner",
                    "stateMutability": "view",
                    "inputs": [],
                    "outputs": [
                        {
                            "name": "",
                            "type": "address",
                            "internalType": "address"
                        }
                    ]
                },
                {
                    "type": "function",
                    "name": "processRitualExtending",
                    "stateMutability": "nonpayable",
                    "inputs": [
                        {
                            "name": "initiator",
                            "type": "address",
                            "internalType": "address"
                        },
                        {
                            "name": "",
                            "type": "uint32",
                            "internalType": "uint32"
                        },
                        {
                            "name": "",
                            "type": "uint256",
                            "internalType": "uint256"
                        },
                        {
                            "name": "",
                            "type": "uint32",
                            "internalType": "uint32"
                        }
                    ],
                    "outputs": []
                },
                {
                    "type": "function",
                    "name": "processRitualPayment",
                    "stateMutability": "nonpayable",
                    "inputs": [
                        {
                            "name": "initiator",
                            "type": "address",
                            "internalType": "address"
                        },
                        {
                            "name": "",
                            "type": "uint32",
                            "internalType": "uint32"
                        },
                        {
                            "name": "",
                            "type": "uint256",
                            "internalType": "uint256"
                        },
                        {
                            "name": "",
                            "type": "uint32",
                            "internalType": "uint32"
                        }
                    ],
                    "outputs": []
                },
                {
                    "type": "function",
                    "name": "renounceOwnership",
                    "stateMutability": "nonpayable",
                    "inputs": [],
                    "outputs": []
                },
                {
                    "type": "function",
                    "name": "transferOwnership",
                    "stateMutability": "nonpayable",
                    "inputs": [
                        {
                            "name": "newOwner",
                            "type": "address",
                            "internalType": "address"
                        }
                    ],
                    "outputs": []
                }
            ],
            "tx_hash": "0x9672d91bcbab5b746288e592e420c7cda089ef598023971d6525243d1504758b",
            "block_number": 9106650,
            "deployer": "0x3B42d26E19FF860bC4dEbB920DD8caA53F93c600"
        },
        "GlobalAllowList": {
            "address": "0xd5a66BF5f63dccAFEC74AEe1ba755CD7e06F683a",
            "abi": [
                {
                    "type": "constructor",
                    "stateMutability": "nonpayable",
                    "inputs": [
                        {
                            "name": "_coordinator",
                            "type": "address",
                            "internalType": "contract Coordinator"
                        }
                    ]
                },
                {
                    "type": "error",
                    "name": "ECDSAInvalidSignature",
                    "inputs": []
                },
                {
                    "type": "error",
                    "name": "ECDSAInvalidSignatureLength",
                    "inputs": [
                        {
                            "name": "length",
                            "type": "uint256",
                            "internalType": "uint256"
                        }
                    ]
                },
                {
                    "type": "error",
                    "name": "ECDSAInvalidSignatureS",
                    "inputs": [
                        {
                            "name": "s",
                            "type": "bytes32",
                            "internalType": "bytes32"
                        }
                    ]
                },
                {
                    "type": "event",
                    "name": "AddressAuthorizationSet",
                    "inputs": [
                        {
                            "name": "ritualId",
                            "type": "uint32",
                            "internalType": "uint32",
                            "indexed": true
                        },
                        {
                            "name": "_address",
                            "type": "address",
                            "internalType": "address",
                            "indexed": true
                        },
                        {
                            "name": "isAuthorized",
                            "type": "bool",
                            "internalType": "bool",
                            "indexed": false
                        }
                    ],
                    "anonymous": false
                },
                {
                    "type": "function",
                    "name": "MAX_AUTH_ACTIONS",
                    "stateMutability": "view",
                    "inputs": [],
                    "outputs": [
                        {
                            "name": "",
                            "type": "uint32",
                            "internalType": "uint32"
                        }
                    ]
                },
                {
                    "type": "function",
                    "name": "authActions",
                    "stateMutability": "view",
                    "inputs": [
                        {
                            "name": "",
                            "type": "uint32",
                            "internalType": "uint32"
                        }
                    ],
                    "outputs": [
                        {
                            "name": "",
                            "type": "uint256",
                            "internalType": "uint256"
                        }
                    ]
                },
                {
                    "type": "function",
                    "name": "authorize",
                    "stateMutability": "nonpayable",
                    "inputs": [
                        {
                            "name": "ritualId",
                            "type": "uint32",
                            "internalType": "uint32"
                        },
                        {
                            "name": "addresses",
                            "type": "address[]",
                            "internalType": "address[]"
                        }
                    ],
                    "outputs": []
                },
                {
                    "type": "function",
                    "name": "coordinator",
                    "stateMutability": "view",
                    "inputs": [],
                    "outputs": [
                        {
                            "name": "",
                            "type": "address",
                            "internalType": "contract Coordinator"
                        }
                    ]
                },
                {
                    "type": "function",
                    "name": "deauthorize",
                    "stateMutability": "nonpayable",
                    "inputs": [
                        {
                            "name": "ritualId",
                            "type": "uint32",
                            "internalType": "uint32"
                        },
                        {
                            "name": "addresses",
                            "type": "address[]",
                            "internalType": "address[]"
                        }
                    ],
                    "outputs": []
                },
                {
                    "type": "function",
                    "name": "isAddressAuthorized",
                    "stateMutability": "view",
                    "inputs": [
                        {
                            "name": "ritualId",
                            "type": "uint32",
                            "internalType": "uint32"
                        },
                        {
                            "name": "encryptor",
                            "type": "address",
                            "internalType": "address"
                        }
                    ],
                    "outputs": [
                        {
                            "name": "",
                            "type": "bool",
                            "internalType": "bool"
                        }
                    ]
                },
                {
                    "type": "function",
                    "name": "isAuthorized",
                    "stateMutability": "view",
                    "inputs": [
                        {
                            "name": "ritualId",
                            "type": "uint32",
                            "internalType": "uint32"
                        },
                        {
                            "name": "evidence",
                            "type": "bytes",
                            "internalType": "bytes"
                        },
                        {
                            "name": "ciphertextHeader",
                            "type": "bytes",
                            "internalType": "bytes"
                        }
                    ],
                    "outputs": [
                        {
                            "name": "",
                            "type": "bool",
                            "internalType": "bool"
                        }
                    ]
                }
            ],
            "tx_hash": "0x7753ec5286e2521a8430a9686052d7e065b3b561167123e6975f0ae1a2d312d0",
            "block_number": 9101909,
            "deployer": "0x3B42d26E19FF860bC4dEbB920DD8caA53F93c600"
        },
        "LynxRitualToken": {
            "address": "0x064Be2a9740e565729BC0d47bC616c5bb8Cc87B9",
            "abi": [
                {
                    "type": "constructor",
                    "stateMutability": "nonpayable",
                    "inputs": [
                        {
                            "name": "_totalSupplyOfTokens",
                            "type": "uint256",
                            "internalType": "uint256"
                        }
                    ]
                },
                {
                    "type": "error",
                    "name": "ERC20InsufficientAllowance",
                    "inputs": [
                        {
                            "name": "spender",
                            "type": "address",
                            "internalType": "address"
                        },
                        {
                            "name": "allowance",
                            "type": "uint256",
                            "internalType": "uint256"
                        },
                        {
                            "name": "needed",
                            "type": "uint256",
                            "internalType": "uint256"
                        }
                    ]
                },
                {
                    "type": "error",
                    "name": "ERC20InsufficientBalance",
                    "inputs": [
                        {
                            "name": "sender",
                            "type": "address",
                            "internalType": "address"
                        },
                        {
                            "name": "balance",
                            "type": "uint256",
                            "internalType": "uint256"
                        },
                        {
                            "name": "needed",
                            "type": "uint256",
                            "internalType": "uint256"
                        }
                    ]
                },
                {
                    "type": "error",
                    "name": "ERC20InvalidApprover",
                    "inputs": [
                        {
                            "name": "approver",
                            "type": "address",
                            "internalType": "address"
                        }
                    ]
                },
                {
                    "type": "error",
                    "name": "ERC20InvalidReceiver",
                    "inputs": [
                        {
                            "name": "receiver",
                            "type": "address",
                            "internalType": "address"
                        }
                    ]
                },
                {
                    "type": "error",
                    "name": "ERC20InvalidSender",
                    "inputs": [
                        {
                            "name": "sender",
                            "type": "address",
                            "internalType": "address"
                        }
                    ]
                },
                {
                    "type": "error",
                    "name": "ERC20InvalidSpender",
                    "inputs": [
                        {
                            "name": "spender",
                            "type": "address",
                            "internalType": "address"
                        }
                    ]
                },
                {
                    "type": "event",
                    "name": "Approval",
                    "inputs": [
                        {
                            "name": "owner",
                            "type": "address",
                            "internalType": "address",
                            "indexed": true
                        },
                        {
                            "name": "spender",
                            "type": "address",
                            "internalType": "address",
                            "indexed": true
                        },
                        {
                            "name": "value",
                            "type": "uint256",
                            "internalType": "uint256",
                            "indexed": false
                        }
                    ],
                    "anonymous": false
                },
                {
                    "type": "event",
                    "name": "Transfer",
                    "inputs": [
                        {
                            "name": "from",
                            "type": "address",
                            "internalType": "address",
                            "indexed": true
                        },
                        {
                            "name": "to",
                            "type": "address",
                            "internalType": "address",
                            "indexed": true
                        },
                        {
                            "name": "value",
                            "type": "uint256",
                            "internalType": "uint256",
                            "indexed": false
                        }
                    ],
                    "anonymous": false
                },
                {
                    "type": "function",
                    "name": "allowance",
                    "stateMutability": "view",
                    "inputs": [
                        {
                            "name": "owner",
                            "type": "address",
                            "internalType": "address"
                        },
                        {
                            "name": "spender",
                            "type": "address",
                            "internalType": "address"
                        }
                    ],
                    "outputs": [
                        {
                            "name": "",
                            "type": "uint256",
                            "internalType": "uint256"
                        }
                    ]
                },
                {
                    "type": "function",
                    "name": "approve",
                    "stateMutability": "nonpayable",
                    "inputs": [
                        {
                            "name": "spender",
                            "type": "address",
                            "internalType": "address"
                        },
                        {
                            "name": "value",
                            "type": "uint256",
                            "internalType": "uint256"
                        }
                    ],
                    "outputs": [
                        {
                            "name": "",
                            "type": "bool",
                            "internalType": "bool"
                        }
                    ]
                },
                {
                    "type": "function",
                    "name": "balanceOf",
                    "stateMutability": "view",
                    "inputs": [
                        {
                            "name": "account",
                            "type": "address",
                            "internalType": "address"
                        }
                    ],
                    "outputs": [
                        {
                            "name": "",
                            "type": "uint256",
                            "internalType": "uint256"
                        }
                    ]
                },
                {
                    "type": "function",
                    "name": "decimals",
                    "stateMutability": "view",
                    "inputs": [],
                    "outputs": [
                        {
                            "name": "",
                            "type": "uint8",
                            "internalType": "uint8"
                        }
                    ]
                },
                {
                    "type": "function",
                    "name": "name",
                    "stateMutability": "view",
                    "inputs": [],
                    "outputs": [
                        {
                            "name": "",
                            "type": "string",
                            "internalType": "string"
                        }
                    ]
                },
                {
                    "type": "function",
                    "name": "symbol",
                    "stateMutability": "view",
                    "inputs": [],
                    "outputs": [
                        {
                            "name": "",
                            "type": "string",
                            "internalType": "string"
                        }
                    ]
                },
                {
                    "type": "function",
                    "name": "totalSupply",
                    "stateMutability": "view",
                    "inputs": [],
                    "outputs": [
                        {
                            "name": "",
                            "type": "uint256",
                            "internalType": "uint256"
                        }
                    ]
                },
                {
                    "type": "function",
                    "name": "transfer",
                    "stateMutability": "nonpayable",
                    "inputs": [
                        {
                            "name": "to",
                            "type": "address",
                            "internalType": "address"
                        },
                        {
                            "name": "value",
                            "type": "uint256",
                            "internalType": "uint256"
                        }
                    ],
                    "outputs": [
                        {
                            "name": "",
                            "type": "bool",
                            "internalType": "bool"
                        }
                    ]
                },
                {
                    "type": "function",
                    "name": "transferFrom",
                    "stateMutability": "nonpayable",
                    "inputs": [
                        {
                            "name": "from",
                            "type": "address",
                            "internalType": "address"
                        },
                        {
                            "name": "to",
                            "type": "address",
                            "internalType": "address"
                        },
                        {
                            "name": "value",
                            "type": "uint256",
                            "internalType": "uint256"
                        }
                    ],
                    "outputs": [
                        {
                            "name": "",
                            "type": "bool",
                            "internalType": "bool"
                        }
                    ]
                }
            ],
            "tx_hash": "0x3fa59f2ab18ce9017f5760b31bd7b132b387f1dd6e8c5d3fb8e58a553411ed69",
            "block_number": 5198656,
            "deployer": "0x3B42d26E19FF860bC4dEbB920DD8caA53F93c600"
        },
        "MockPolygonChild": {
            "address": "0x4FD23FAB4A09F85872bf240ABBd484cb4F9a5F79",
            "abi": [
                {
                    "type": "constructor",
                    "stateMutability": "nonpayable",
                    "inputs": []
                },
                {
                    "type": "error",
                    "name": "OwnableInvalidOwner",
                    "inputs": [
                        {
                            "name": "owner",
                            "type": "address",
                            "internalType": "address"
                        }
                    ]
                },
                {
                    "type": "error",
                    "name": "OwnableUnauthorizedAccount",
                    "inputs": [
                        {
                            "name": "account",
                            "type": "address",
                            "internalType": "address"
                        }
                    ]
                },
                {
                    "type": "event",
                    "name": "AuthorizationUpdated",
                    "inputs": [
                        {
                            "name": "stakingProvider",
                            "type": "address",
                            "internalType": "address",
                            "indexed": true
                        },
                        {
                            "name": "amount",
                            "type": "uint96",
                            "internalType": "uint96",
                            "indexed": false
                        }
                    ],
                    "anonymous": false
                },
                {
                    "type": "event",
                    "name": "OperatorConfirmed",
                    "inputs": [
                        {
                            "name": "stakingProvider",
                            "type": "address",
                            "internalType": "address",
                            "indexed": true
                        },
                        {
                            "name": "operator",
                            "type": "address",
                            "internalType": "address",
                            "indexed": true
                        }
                    ],
                    "anonymous": false
                },
                {
                    "type": "event",
                    "name": "OperatorUpdated",
                    "inputs": [
                        {
                            "name": "stakingProvider",
                            "type": "address",
                            "internalType": "address",
                            "indexed": true
                        },
                        {
                            "name": "operator",
                            "type": "address",
                            "internalType": "address",
                            "indexed": true
                        }
                    ],
                    "anonymous": false
                },
                {
                    "type": "event",
                    "name": "OwnershipTransferred",
                    "inputs": [
                        {
                            "name": "previousOwner",
                            "type": "address",
                            "internalType": "address",
                            "indexed": true
                        },
                        {
                            "name": "newOwner",
                            "type": "address",
                            "internalType": "address",
                            "indexed": true
                        }
                    ],
                    "anonymous": false
                },
                {
                    "type": "function",
                    "name": "childApplication",
                    "stateMutability": "view",
                    "inputs": [],
                    "outputs": [
                        {
                            "name": "",
                            "type": "address",
                            "internalType": "contract ITACoRootToChild"
                        }
                    ]
                },
                {
                    "type": "function",
                    "name": "confirmOperatorAddress",
                    "stateMutability": "nonpayable",
                    "inputs": [
                        {
                            "name": "_operator",
                            "type": "address",
                            "internalType": "address"
                        }
                    ],
                    "outputs": []
                },
                {
                    "type": "function",
                    "name": "owner",
                    "stateMutability": "view",
                    "inputs": [],
                    "outputs": [
                        {
                            "name": "",
                            "type": "address",
                            "internalType": "address"
                        }
                    ]
                },
                {
                    "type": "function",
                    "name": "renounceOwnership",
                    "stateMutability": "nonpayable",
                    "inputs": [],
                    "outputs": []
                },
                {
                    "type": "function",
                    "name": "setChildApplication",
                    "stateMutability": "nonpayable",
                    "inputs": [
                        {
                            "name": "_childApplication",
                            "type": "address",
                            "internalType": "contract ITACoRootToChild"
                        }
                    ],
                    "outputs": []
                },
                {
                    "type": "function",
                    "name": "transferOwnership",
                    "stateMutability": "nonpayable",
                    "inputs": [
                        {
                            "name": "newOwner",
                            "type": "address",
                            "internalType": "address"
                        }
                    ],
                    "outputs": []
                },
                {
                    "type": "function",
                    "name": "updateAuthorization",
                    "stateMutability": "nonpayable",
                    "inputs": [
                        {
                            "name": "_stakingProvider",
                            "type": "address",
                            "internalType": "address"
                        },
                        {
                            "name": "_amount",
                            "type": "uint96",
                            "internalType": "uint96"
                        }
                    ],
                    "outputs": []
                },
                {
                    "type": "function",
                    "name": "updateOperator",
                    "stateMutability": "nonpayable",
                    "inputs": [
                        {
                            "name": "_stakingProvider",
                            "type": "address",
                            "internalType": "address"
                        },
                        {
                            "name": "_operator",
                            "type": "address",
                            "internalType": "address"
                        }
                    ],
                    "outputs": []
                }
            ],
            "tx_hash": "0xee32aa290b2ea1a03cc01412e9089897ec92cabd3561664c26bf2c1e5e9247d4",
            "block_number": 5198636,
            "deployer": "0x3B42d26E19FF860bC4dEbB920DD8caA53F93c600"
        },
        "OpenAccessAuthorizer": {
            "address": "0x33270a0B88d0Ffb6B0b4FBA119ca6a7263DeF675",
            "abi": [
                {
                    "type": "function",
                    "name": "isAuthorized",
                    "stateMutability": "pure",
                    "inputs": [
                        {
                            "name": "",
                            "type": "uint32",
                            "internalType": "uint32"
                        },
                        {
                            "name": "",
                            "type": "bytes",
                            "internalType": "bytes"
                        },
                        {
                            "name": "",
                            "type": "bytes",
                            "internalType": "bytes"
                        }
                    ],
                    "outputs": [
                        {
                            "name": "",
                            "type": "bool",
                            "internalType": "bool"
                        }
                    ]
                }
            ],
            "tx_hash": "0x8bbd39406559c99b6dc35df89c604c645b0996aac2908ce9e75f2d38367d294a",
            "block_number": 5196868,
            "deployer": "0x3B42d26E19FF860bC4dEbB920DD8caA53F93c600"
        },
        "ReimbursementPool": {
            "address": "0x53Fe19093Be1AC0136d33D91e01aBa4aa381B87B",
            "abi": [
                {
                    "type": "constructor",
                    "stateMutability": "nonpayable",
                    "inputs": [
                        {
                            "name": "_staticGas",
                            "type": "uint256",
                            "internalType": "uint256"
                        },
                        {
                            "name": "_maxGasPrice",
                            "type": "uint256",
                            "internalType": "uint256"
                        }
                    ]
                },
                {
                    "type": "error",
                    "name": "OwnableInvalidOwner",
                    "inputs": [
                        {
                            "name": "owner",
                            "type": "address",
                            "internalType": "address"
                        }
                    ]
                },
                {
                    "type": "error",
                    "name": "OwnableUnauthorizedAccount",
                    "inputs": [
                        {
                            "name": "account",
                            "type": "address",
                            "internalType": "address"
                        }
                    ]
                },
                {
                    "type": "error",
                    "name": "ReentrancyGuardReentrantCall",
                    "inputs": []
                },
                {
                    "type": "event",
                    "name": "AuthorizedContract",
                    "inputs": [
                        {
                            "name": "thirdPartyContract",
                            "type": "address",
                            "internalType": "address",
                            "indexed": false
                        }
                    ],
                    "anonymous": false
                },
                {
                    "type": "event",
                    "name": "FundsWithdrawn",
                    "inputs": [
                        {
                            "name": "withdrawnAmount",
                            "type": "uint256",
                            "internalType": "uint256",
                            "indexed": false
                        },
                        {
                            "name": "receiver",
                            "type": "address",
                            "internalType": "address",
                            "indexed": false
                        }
                    ],
                    "anonymous": false
                },
                {
                    "type": "event",
                    "name": "MaxGasPriceUpdated",
                    "inputs": [
                        {
                            "name": "newMaxGasPrice",
                            "type": "uint256",
                            "internalType": "uint256",
                            "indexed": false
                        }
                    ],
                    "anonymous": false
                },
                {
                    "type": "event",
                    "name": "OwnershipTransferred",
                    "inputs": [
                        {
                            "name": "previousOwner",
                            "type": "address",
                            "internalType": "address",
                            "indexed": true
                        },
                        {
                            "name": "newOwner",
                            "type": "address",
                            "internalType": "address",
                            "indexed": true
                        }
                    ],
                    "anonymous": false
                },
                {
                    "type": "event",
                    "name": "SendingEtherFailed",
                    "inputs": [
                        {
                            "name": "refundAmount",
                            "type": "uint256",
                            "internalType": "uint256",
                            "indexed": false
                        },
                        {
                            "name": "receiver",
                            "type": "address",
                            "internalType": "address",
                            "indexed": false
                        }
                    ],
                    "anonymous": false
                },
                {
                    "type": "event",
                    "name": "StaticGasUpdated",
                    "inputs": [
                        {
                            "name": "newStaticGas",
                            "type": "uint256",
                            "internalType": "uint256",
                            "indexed": false
                        }
                    ],
                    "anonymous": false
                },
                {
                    "type": "event",
                    "name": "UnauthorizedContract",
                    "inputs": [
                        {
                            "name": "thirdPartyContract",
                            "type": "address",
                            "internalType": "address",
                            "indexed": false
                        }
                    ],
                    "anonymous": false
                },
                {
                    "type": "function",
                    "name": "authorize",
                    "stateMutability": "nonpayable",
                    "inputs": [
                        {
                            "name": "_contract",
                            "type": "address",
                            "internalType": "address"
                        }
                    ],
                    "outputs": []
                },
                {
                    "type": "function",
                    "name": "isAuthorized",
                    "stateMutability": "view",
                    "inputs": [
                        {
                            "name": "",
                            "type": "address",
                            "internalType": "address"
                        }
                    ],
                    "outputs": [
                        {
                            "name": "",
                            "type": "bool",
                            "internalType": "bool"
                        }
                    ]
                },
                {
                    "type": "function",
                    "name": "maxGasPrice",
                    "stateMutability": "view",
                    "inputs": [],
                    "outputs": [
                        {
                            "name": "",
                            "type": "uint256",
                            "internalType": "uint256"
                        }
                    ]
                },
                {
                    "type": "function",
                    "name": "owner",
                    "stateMutability": "view",
                    "inputs": [],
                    "outputs": [
                        {
                            "name": "",
                            "type": "address",
                            "internalType": "address"
                        }
                    ]
                },
                {
                    "type": "function",
                    "name": "refund",
                    "stateMutability": "nonpayable",
                    "inputs": [
                        {
                            "name": "gasSpent",
                            "type": "uint256",
                            "internalType": "uint256"
                        },
                        {
                            "name": "receiver",
                            "type": "address",
                            "internalType": "address"
                        }
                    ],
                    "outputs": []
                },
                {
                    "type": "function",
                    "name": "renounceOwnership",
                    "stateMutability": "nonpayable",
                    "inputs": [],
                    "outputs": []
                },
                {
                    "type": "function",
                    "name": "setMaxGasPrice",
                    "stateMutability": "nonpayable",
                    "inputs": [
                        {
                            "name": "_maxGasPrice",
                            "type": "uint256",
                            "internalType": "uint256"
                        }
                    ],
                    "outputs": []
                },
                {
                    "type": "function",
                    "name": "setStaticGas",
                    "stateMutability": "nonpayable",
                    "inputs": [
                        {
                            "name": "_staticGas",
                            "type": "uint256",
                            "internalType": "uint256"
                        }
                    ],
                    "outputs": []
                },
                {
                    "type": "function",
                    "name": "staticGas",
                    "stateMutability": "view",
                    "inputs": [],
                    "outputs": [
                        {
                            "name": "",
                            "type": "uint256",
                            "internalType": "uint256"
                        }
                    ]
                },
                {
                    "type": "function",
                    "name": "transferOwnership",
                    "stateMutability": "nonpayable",
                    "inputs": [
                        {
                            "name": "newOwner",
                            "type": "address",
                            "internalType": "address"
                        }
                    ],
                    "outputs": []
                },
                {
                    "type": "function",
                    "name": "unauthorize",
                    "stateMutability": "nonpayable",
                    "inputs": [
                        {
                            "name": "_contract",
                            "type": "address",
                            "internalType": "address"
                        }
                    ],
                    "outputs": []
                },
                {
                    "type": "function",
                    "name": "withdraw",
                    "stateMutability": "nonpayable",
                    "inputs": [
                        {
                            "name": "amount",
                            "type": "uint256",
                            "internalType": "uint256"
                        },
                        {
                            "name": "receiver",
                            "type": "address",
                            "internalType": "address"
                        }
                    ],
                    "outputs": []
                },
                {
                    "type": "function",
                    "name": "withdrawAll",
                    "stateMutability": "nonpayable",
                    "inputs": [
                        {
                            "name": "receiver",
                            "type": "address",
                            "internalType": "address"
                        }
                    ],
                    "outputs": []
                },
                {
                    "type": "receive",
                    "stateMutability": "payable"
                }
            ],
            "tx_hash": "0x1883c6b872c95c7a8bd7bafd72f475eb90558fcccde6a68d6483433b779bc82b",
            "block_number": 11321430,
            "deployer": "0x3B42d26E19FF860bC4dEbB920DD8caA53F93c600"
        },
        "StandardSubscription": {
            "address": "0x3E851204c29742b713d5C243093E98691591e654",
            "abi": [
                {
                    "type": "constructor",
                    "stateMutability": "nonpayable",
                    "inputs": [
                        {
                            "name": "_coordinator",
                            "type": "address",
                            "internalType": "contract Coordinator"
                        },
                        {
                            "name": "_accessController",
                            "type": "address",
                            "internalType": "contract GlobalAllowList"
                        },
                        {
                            "name": "_feeToken",
                            "type": "address",
                            "internalType": "contract IERC20"
                        },
                        {
                            "name": "_adopter",
                            "type": "address",
                            "internalType": "address"
                        },
                        {
                            "name": "_initialBaseFeeRate",
                            "type": "uint256",
                            "internalType": "uint256"
                        },
                        {
                            "name": "_baseFeeRateIncrease",
                            "type": "uint256",
                            "internalType": "uint256"
                        },
                        {
                            "name": "_encryptorFeeRate",
                            "type": "uint256",
                            "internalType": "uint256"
                        },
                        {
                            "name": "_maxNodes",
                            "type": "uint256",
                            "internalType": "uint256"
                        },
                        {
                            "name": "_subscriptionPeriodDuration",
                            "type": "uint32",
                            "internalType": "uint32"
                        },
                        {
                            "name": "_yellowPeriodDuration",
                            "type": "uint32",
                            "internalType": "uint32"
                        },
                        {
                            "name": "_redPeriodDuration",
                            "type": "uint32",
                            "internalType": "uint32"
                        }
                    ]
                },
                {
                    "type": "error",
                    "name": "AddressEmptyCode",
                    "inputs": [
                        {
                            "name": "target",
                            "type": "address",
                            "internalType": "address"
                        }
                    ]
                },
                {
                    "type": "error",
                    "name": "AddressInsufficientBalance",
                    "inputs": [
                        {
                            "name": "account",
                            "type": "address",
                            "internalType": "address"
                        }
                    ]
                },
                {
                    "type": "error",
                    "name": "FailedInnerCall",
                    "inputs": []
                },
                {
                    "type": "error",
                    "name": "InvalidInitialization",
                    "inputs": []
                },
                {
                    "type": "error",
                    "name": "NotInitializing",
                    "inputs": []
                },
                {
                    "type": "error",
                    "name": "OwnableInvalidOwner",
                    "inputs": [
                        {
                            "name": "owner",
                            "type": "address",
                            "internalType": "address"
                        }
                    ]
                },
                {
                    "type": "error",
                    "name": "OwnableUnauthorizedAccount",
                    "inputs": [
                        {
                            "name": "account",
                            "type": "address",
                            "internalType": "address"
                        }
                    ]
                },
                {
                    "type": "error",
                    "name": "SafeERC20FailedOperation",
                    "inputs": [
                        {
                            "name": "token",
                            "type": "address",
                            "internalType": "address"
                        }
                    ]
                },
                {
                    "type": "event",
                    "name": "EncryptorSlotsPaid",
                    "inputs": [
                        {
                            "name": "sponsor",
                            "type": "address",
                            "internalType": "address",
                            "indexed": true
                        },
                        {
                            "name": "amount",
                            "type": "uint256",
                            "internalType": "uint256",
                            "indexed": false
                        },
                        {
                            "name": "encryptorSlots",
                            "type": "uint128",
                            "internalType": "uint128",
                            "indexed": false
                        },
                        {
                            "name": "endOfCurrentPeriod",
                            "type": "uint32",
                            "internalType": "uint32",
                            "indexed": false
                        }
                    ],
                    "anonymous": false
                },
                {
                    "type": "event",
                    "name": "Initialized",
                    "inputs": [
                        {
                            "name": "version",
                            "type": "uint64",
                            "internalType": "uint64",
                            "indexed": false
                        }
                    ],
                    "anonymous": false
                },
                {
                    "type": "event",
                    "name": "OwnershipTransferred",
                    "inputs": [
                        {
                            "name": "previousOwner",
                            "type": "address",
                            "internalType": "address",
                            "indexed": true
                        },
                        {
                            "name": "newOwner",
                            "type": "address",
                            "internalType": "address",
                            "indexed": true
                        }
                    ],
                    "anonymous": false
                },
                {
                    "type": "event",
                    "name": "SubscriptionPaid",
                    "inputs": [
                        {
                            "name": "subscriber",
                            "type": "address",
                            "internalType": "address",
                            "indexed": true
                        },
                        {
                            "name": "amount",
                            "type": "uint256",
                            "internalType": "uint256",
                            "indexed": false
                        },
                        {
                            "name": "encryptorSlots",
                            "type": "uint128",
                            "internalType": "uint128",
                            "indexed": false
                        },
                        {
                            "name": "endOfSubscription",
                            "type": "uint32",
                            "internalType": "uint32",
                            "indexed": false
                        }
                    ],
                    "anonymous": false
                },
                {
                    "type": "event",
                    "name": "WithdrawalToTreasury",
                    "inputs": [
                        {
                            "name": "treasury",
                            "type": "address",
                            "internalType": "address",
                            "indexed": true
                        },
                        {
                            "name": "amount",
                            "type": "uint256",
                            "internalType": "uint256",
                            "indexed": false
                        }
                    ],
                    "anonymous": false
                },
                {
                    "type": "function",
                    "name": "INACTIVE_RITUAL_ID",
                    "stateMutability": "view",
                    "inputs": [],
                    "outputs": [
                        {
                            "name": "",
                            "type": "uint32",
                            "internalType": "uint32"
                        }
                    ]
                },
                {
                    "type": "function",
                    "name": "INCREASE_BASE",
                    "stateMutability": "view",
                    "inputs": [],
                    "outputs": [
                        {
                            "name": "",
                            "type": "uint256",
                            "internalType": "uint256"
                        }
                    ]
                },
                {
                    "type": "function",
                    "name": "accessController",
                    "stateMutability": "view",
                    "inputs": [],
                    "outputs": [
                        {
                            "name": "",
<<<<<<< HEAD
                            "type": "address",
                            "internalType": "contract GlobalAllowList"
=======
                            "type": "bool",
                            "internalType": "bool"
                        }
                    ]
                }
            ],
            "tx_hash": "0x7753ec5286e2521a8430a9686052d7e065b3b561167123e6975f0ae1a2d312d0",
            "block_number": 9101909,
            "deployer": "0x3B42d26E19FF860bC4dEbB920DD8caA53F93c600"
        },
        "InfractionCollector": {
            "address": "0xad8dADaB38eC94B8fe3c482f7550044201506369",
            "abi": [
                {
                    "type": "constructor",
                    "stateMutability": "nonpayable",
                    "inputs": [
                        {
                            "name": "_coordinator",
                            "type": "address",
                            "components": null,
                            "internal_type": "contract Coordinator"
                        },
                        {
                            "name": "_tacoChildApplication",
                            "type": "address",
                            "components": null,
                            "internal_type": "contract ITACoChildApplication"
                        }
                    ]
                },
                {
                    "type": "error",
                    "name": "InvalidInitialization",
                    "inputs": []
                },
                {
                    "type": "error",
                    "name": "NotInitializing",
                    "inputs": []
                },
                {
                    "type": "error",
                    "name": "OwnableInvalidOwner",
                    "inputs": [
                        {
                            "name": "owner",
                            "type": "address",
                            "components": null,
                            "internal_type": "address"
                        }
                    ]
                },
                {
                    "type": "error",
                    "name": "OwnableUnauthorizedAccount",
                    "inputs": [
                        {
                            "name": "account",
                            "type": "address",
                            "components": null,
                            "internal_type": "address"
                        }
                    ]
                },
                {
                    "type": "event",
                    "name": "InfractionReported",
                    "inputs": [
                        {
                            "name": "ritualId",
                            "type": "uint32",
                            "components": null,
                            "internal_type": "uint32",
                            "indexed": true
                        },
                        {
                            "name": "stakingProvider",
                            "type": "address",
                            "components": null,
                            "internal_type": "address",
                            "indexed": true
                        },
                        {
                            "name": "infractionType",
                            "type": "uint8",
                            "components": null,
                            "internal_type": "enum InfractionCollector.InfractionType",
                            "indexed": false
                        }
                    ],
                    "anonymous": false
                },
                {
                    "type": "event",
                    "name": "Initialized",
                    "inputs": [
                        {
                            "name": "version",
                            "type": "uint64",
                            "components": null,
                            "internal_type": "uint64",
                            "indexed": false
                        }
                    ],
                    "anonymous": false
                },
                {
                    "type": "event",
                    "name": "OwnershipTransferred",
                    "inputs": [
                        {
                            "name": "previousOwner",
                            "type": "address",
                            "components": null,
                            "internal_type": "address",
                            "indexed": true
                        },
                        {
                            "name": "newOwner",
                            "type": "address",
                            "components": null,
                            "internal_type": "address",
                            "indexed": true
                        }
                    ],
                    "anonymous": false
                },
                {
                    "type": "function",
                    "name": "coordinator",
                    "stateMutability": "view",
                    "inputs": [],
                    "outputs": [
                        {
                            "name": "",
                            "type": "address",
                            "components": null,
                            "internal_type": "contract Coordinator"
                        }
                    ]
                },
                {
                    "type": "function",
                    "name": "infractions",
                    "stateMutability": "view",
                    "inputs": [
                        {
                            "name": "ritualId",
                            "type": "uint32",
                            "components": null,
                            "internal_type": "uint32"
                        },
                        {
                            "name": "stakingProvider",
                            "type": "address",
                            "components": null,
                            "internal_type": "address"
                        },
                        {
                            "name": "",
                            "type": "uint8",
                            "components": null,
                            "internal_type": "enum InfractionCollector.InfractionType"
                        }
                    ],
                    "outputs": [
                        {
                            "name": "",
                            "type": "bool",
                            "components": null,
                            "internal_type": "bool"
                        }
                    ]
                },
                {
                    "type": "function",
                    "name": "owner",
                    "stateMutability": "view",
                    "inputs": [],
                    "outputs": [
                        {
                            "name": "",
                            "type": "address",
                            "components": null,
                            "internal_type": "address"
                        }
                    ]
                },
                {
                    "type": "function",
                    "name": "renounceOwnership",
                    "stateMutability": "nonpayable",
                    "inputs": [],
                    "outputs": []
                },
                {
                    "type": "function",
                    "name": "reportMissingTranscript",
                    "stateMutability": "nonpayable",
                    "inputs": [
                        {
                            "name": "ritualId",
                            "type": "uint32",
                            "components": null,
                            "internal_type": "uint32"
                        },
                        {
                            "name": "stakingProviders",
                            "type": "address[]",
                            "components": null,
                            "internal_type": "address[]"
                        }
                    ],
                    "outputs": []
                },
                {
                    "type": "function",
                    "name": "tacoChildApplication",
                    "stateMutability": "view",
                    "inputs": [],
                    "outputs": [
                        {
                            "name": "",
                            "type": "address",
                            "components": null,
                            "internal_type": "contract ITACoChildApplication"
                        }
                    ]
                },
                {
                    "type": "function",
                    "name": "transferOwnership",
                    "stateMutability": "nonpayable",
                    "inputs": [
                        {
                            "name": "newOwner",
                            "type": "address",
                            "components": null,
                            "internal_type": "address"
                        }
                    ],
                    "outputs": []
                }
            ],
            "tx_hash": "0x36762db270b4706dfe829502e5b6469f783acb4bc74e9d21908ecdc88f150629",
            "block_number": 10661923,
            "deployer": "0x3B42d26E19FF860bC4dEbB920DD8caA53F93c600"
        },
        "LynxRitualToken": {
            "address": "0x064Be2a9740e565729BC0d47bC616c5bb8Cc87B9",
            "abi": [
                {
                    "type": "constructor",
                    "stateMutability": "nonpayable",
                    "inputs": [
                        {
                            "name": "_totalSupplyOfTokens",
                            "type": "uint256",
                            "internalType": "uint256"
>>>>>>> dc5edfea
                        }
                    ]
                },
                {
                    "type": "function",
                    "name": "activeRitualId",
                    "stateMutability": "view",
                    "inputs": [],
                    "outputs": [
                        {
                            "name": "",
                            "type": "uint32",
                            "internalType": "uint32"
                        }
                    ]
                },
                {
                    "type": "function",
                    "name": "adopter",
                    "stateMutability": "view",
                    "inputs": [],
                    "outputs": [
                        {
                            "name": "",
                            "type": "address",
                            "internalType": "address"
                        }
                    ]
                },
                {
                    "type": "function",
                    "name": "baseFeeRateIncrease",
                    "stateMutability": "view",
                    "inputs": [],
                    "outputs": [
                        {
                            "name": "",
                            "type": "uint256",
                            "internalType": "uint256"
                        }
                    ]
                },
                {
                    "type": "function",
                    "name": "baseFees",
                    "stateMutability": "view",
                    "inputs": [
                        {
                            "name": "periodNumber",
                            "type": "uint256",
                            "internalType": "uint256"
                        }
                    ],
                    "outputs": [
                        {
                            "name": "",
                            "type": "uint256",
                            "internalType": "uint256"
                        }
                    ]
                },
                {
                    "type": "function",
                    "name": "baseFees",
                    "stateMutability": "view",
                    "inputs": [],
                    "outputs": [
                        {
                            "name": "",
                            "type": "uint256",
                            "internalType": "uint256"
                        }
                    ]
                },
                {
                    "type": "function",
                    "name": "beforeIsAuthorized",
                    "stateMutability": "view",
                    "inputs": [
                        {
                            "name": "ritualId",
                            "type": "uint32",
                            "internalType": "uint32"
                        }
                    ],
                    "outputs": []
                },
                {
                    "type": "function",
                    "name": "beforeSetAuthorization",
                    "stateMutability": "nonpayable",
                    "inputs": [
                        {
                            "name": "ritualId",
                            "type": "uint32",
                            "internalType": "uint32"
                        },
                        {
                            "name": "addresses",
                            "type": "address[]",
                            "internalType": "address[]"
                        },
                        {
                            "name": "value",
                            "type": "bool",
                            "internalType": "bool"
                        }
                    ],
                    "outputs": []
                },
                {
                    "type": "function",
                    "name": "billingInfo",
                    "stateMutability": "view",
                    "inputs": [
                        {
                            "name": "periodNumber",
                            "type": "uint256",
                            "internalType": "uint256"
                        }
                    ],
                    "outputs": [
                        {
                            "name": "paid",
                            "type": "bool",
                            "internalType": "bool"
                        },
                        {
                            "name": "encryptorSlots",
                            "type": "uint128",
                            "internalType": "uint128"
                        }
                    ]
                },
                {
                    "type": "function",
                    "name": "coordinator",
                    "stateMutability": "view",
                    "inputs": [],
                    "outputs": [
                        {
                            "name": "",
                            "type": "address",
                            "internalType": "contract Coordinator"
                        }
                    ]
                },
                {
                    "type": "function",
                    "name": "encryptorFeeRate",
                    "stateMutability": "view",
                    "inputs": [],
                    "outputs": [
                        {
                            "name": "",
                            "type": "uint256",
                            "internalType": "uint256"
                        }
                    ]
                },
                {
                    "type": "function",
                    "name": "encryptorFees",
                    "stateMutability": "view",
                    "inputs": [
                        {
                            "name": "encryptorSlots",
                            "type": "uint128",
                            "internalType": "uint128"
                        },
                        {
                            "name": "duration",
                            "type": "uint32",
                            "internalType": "uint32"
                        }
                    ],
                    "outputs": [
                        {
                            "name": "",
                            "type": "uint256",
                            "internalType": "uint256"
                        }
                    ]
                },
                {
                    "type": "function",
                    "name": "feeToken",
                    "stateMutability": "view",
                    "inputs": [],
                    "outputs": [
                        {
                            "name": "",
                            "type": "address",
                            "internalType": "contract IERC20"
                        }
                    ]
                },
                {
                    "type": "function",
                    "name": "getCurrentPeriodNumber",
                    "stateMutability": "view",
                    "inputs": [],
                    "outputs": [
                        {
                            "name": "",
                            "type": "uint256",
                            "internalType": "uint256"
                        }
                    ]
                },
                {
                    "type": "function",
                    "name": "getEndOfSubscription",
                    "stateMutability": "view",
                    "inputs": [],
                    "outputs": [
                        {
                            "name": "endOfSubscription",
                            "type": "uint32",
                            "internalType": "uint32"
                        }
                    ]
                },
                {
                    "type": "function",
                    "name": "getPaidEncryptorSlots",
                    "stateMutability": "view",
                    "inputs": [
                        {
                            "name": "periodNumber",
                            "type": "uint256",
                            "internalType": "uint256"
                        }
                    ],
                    "outputs": [
                        {
                            "name": "",
                            "type": "uint256",
                            "internalType": "uint256"
                        }
                    ]
                },
                {
                    "type": "function",
                    "name": "initialBaseFeeRate",
                    "stateMutability": "view",
                    "inputs": [],
                    "outputs": [
                        {
                            "name": "",
                            "type": "uint256",
                            "internalType": "uint256"
                        }
                    ]
                },
                {
                    "type": "function",
                    "name": "initialize",
                    "stateMutability": "nonpayable",
                    "inputs": [
                        {
                            "name": "_treasury",
                            "type": "address",
                            "internalType": "address"
                        }
                    ],
                    "outputs": []
                },
                {
                    "type": "function",
                    "name": "isPeriodPaid",
                    "stateMutability": "view",
                    "inputs": [
                        {
                            "name": "periodNumber",
                            "type": "uint256",
                            "internalType": "uint256"
                        }
                    ],
                    "outputs": [
                        {
                            "name": "",
                            "type": "bool",
                            "internalType": "bool"
                        }
                    ]
                },
                {
                    "type": "function",
                    "name": "maxNodes",
                    "stateMutability": "view",
                    "inputs": [],
                    "outputs": [
                        {
                            "name": "",
                            "type": "uint256",
                            "internalType": "uint256"
                        }
                    ]
                },
                {
                    "type": "function",
                    "name": "owner",
                    "stateMutability": "view",
                    "inputs": [],
                    "outputs": [
                        {
                            "name": "",
                            "type": "address",
                            "internalType": "address"
                        }
                    ]
                },
                {
                    "type": "function",
                    "name": "payForEncryptorSlots",
                    "stateMutability": "nonpayable",
                    "inputs": [
                        {
                            "name": "additionalEncryptorSlots",
                            "type": "uint128",
                            "internalType": "uint128"
                        }
                    ],
                    "outputs": []
                },
                {
                    "type": "function",
                    "name": "payForSubscription",
                    "stateMutability": "nonpayable",
                    "inputs": [
                        {
                            "name": "encryptorSlots",
                            "type": "uint128",
                            "internalType": "uint128"
                        }
                    ],
                    "outputs": []
                },
                {
                    "type": "function",
                    "name": "processRitualExtending",
                    "stateMutability": "view",
                    "inputs": [
                        {
                            "name": "",
                            "type": "address",
                            "internalType": "address"
                        },
                        {
                            "name": "ritualId",
                            "type": "uint32",
                            "internalType": "uint32"
                        },
                        {
                            "name": "",
                            "type": "uint256",
                            "internalType": "uint256"
                        },
                        {
                            "name": "",
                            "type": "uint32",
                            "internalType": "uint32"
                        }
                    ],
                    "outputs": []
                },
                {
                    "type": "function",
                    "name": "processRitualPayment",
                    "stateMutability": "nonpayable",
                    "inputs": [
                        {
                            "name": "initiator",
                            "type": "address",
                            "internalType": "address"
                        },
                        {
                            "name": "ritualId",
                            "type": "uint32",
                            "internalType": "uint32"
                        },
                        {
                            "name": "numberOfProviders",
                            "type": "uint256",
                            "internalType": "uint256"
                        },
                        {
                            "name": "duration",
                            "type": "uint32",
                            "internalType": "uint32"
                        }
                    ],
                    "outputs": []
                },
                {
                    "type": "function",
                    "name": "redPeriodDuration",
                    "stateMutability": "view",
                    "inputs": [],
                    "outputs": [
                        {
                            "name": "",
                            "type": "uint32",
                            "internalType": "uint32"
                        }
                    ]
                },
                {
                    "type": "function",
                    "name": "renounceOwnership",
                    "stateMutability": "nonpayable",
                    "inputs": [],
                    "outputs": []
                },
                {
                    "type": "function",
                    "name": "startOfSubscription",
                    "stateMutability": "view",
                    "inputs": [],
                    "outputs": [
                        {
                            "name": "",
                            "type": "uint32",
                            "internalType": "uint32"
                        }
                    ]
                },
                {
                    "type": "function",
                    "name": "subscriptionPeriodDuration",
                    "stateMutability": "view",
                    "inputs": [],
                    "outputs": [
                        {
                            "name": "",
                            "type": "uint32",
                            "internalType": "uint32"
                        }
                    ]
                },
                {
                    "type": "function",
                    "name": "transferOwnership",
                    "stateMutability": "nonpayable",
                    "inputs": [
                        {
                            "name": "newOwner",
                            "type": "address",
                            "internalType": "address"
                        }
                    ],
                    "outputs": []
                },
                {
                    "type": "function",
                    "name": "usedEncryptorSlots",
                    "stateMutability": "view",
                    "inputs": [],
                    "outputs": [
                        {
                            "name": "",
                            "type": "uint256",
                            "internalType": "uint256"
                        }
                    ]
                },
                {
                    "type": "function",
                    "name": "withdrawToTreasury",
                    "stateMutability": "nonpayable",
                    "inputs": [
                        {
                            "name": "amount",
                            "type": "uint256",
                            "internalType": "uint256"
                        }
                    ],
                    "outputs": []
                },
                {
                    "type": "function",
                    "name": "yellowPeriodDuration",
                    "stateMutability": "view",
                    "inputs": [],
                    "outputs": [
                        {
                            "name": "",
                            "type": "uint32",
                            "internalType": "uint32"
                        }
                    ]
                }
            ],
            "tx_hash": "0x709f8cb91d3489fed89b0006a162e226a12095e12c5b737d1ec639109cac4a26",
            "block_number": 9101924,
            "deployer": "0x3B42d26E19FF860bC4dEbB920DD8caA53F93c600"
        },
        "SubscriptionManager": {
            "address": "0x811389558a2C0B65ff56652d5E5bBF5DbC9A4358",
            "abi": [
                {
                    "type": "error",
                    "name": "AccessControlBadConfirmation",
                    "inputs": []
                },
                {
                    "type": "error",
                    "name": "AccessControlUnauthorizedAccount",
                    "inputs": [
                        {
                            "name": "account",
                            "type": "address",
                            "internalType": "address"
                        },
                        {
                            "name": "neededRole",
                            "type": "bytes32",
                            "internalType": "bytes32"
                        }
                    ]
                },
                {
                    "type": "error",
                    "name": "InvalidInitialization",
                    "inputs": []
                },
                {
                    "type": "error",
                    "name": "NotInitializing",
                    "inputs": []
                },
                {
                    "type": "event",
                    "name": "FeeRateUpdated",
                    "inputs": [
                        {
                            "name": "oldFeeRate",
                            "type": "uint256",
                            "internalType": "uint256",
                            "indexed": false
                        },
                        {
                            "name": "newFeeRate",
                            "type": "uint256",
                            "internalType": "uint256",
                            "indexed": false
                        }
                    ],
                    "anonymous": false
                },
                {
                    "type": "event",
                    "name": "Initialized",
                    "inputs": [
                        {
                            "name": "version",
                            "type": "uint64",
                            "internalType": "uint64",
                            "indexed": false
                        }
                    ],
                    "anonymous": false
                },
                {
                    "type": "event",
                    "name": "PolicyCreated",
                    "inputs": [
                        {
                            "name": "policyId",
                            "type": "bytes16",
                            "internalType": "bytes16",
                            "indexed": true
                        },
                        {
                            "name": "sponsor",
                            "type": "address",
                            "internalType": "address",
                            "indexed": true
                        },
                        {
                            "name": "owner",
                            "type": "address",
                            "internalType": "address",
                            "indexed": true
                        },
                        {
                            "name": "size",
                            "type": "uint16",
                            "internalType": "uint16",
                            "indexed": false
                        },
                        {
                            "name": "startTimestamp",
                            "type": "uint32",
                            "internalType": "uint32",
                            "indexed": false
                        },
                        {
                            "name": "endTimestamp",
                            "type": "uint32",
                            "internalType": "uint32",
                            "indexed": false
                        },
                        {
                            "name": "cost",
                            "type": "uint256",
                            "internalType": "uint256",
                            "indexed": false
                        }
                    ],
                    "anonymous": false
                },
                {
                    "type": "event",
                    "name": "RoleAdminChanged",
                    "inputs": [
                        {
                            "name": "role",
                            "type": "bytes32",
                            "internalType": "bytes32",
                            "indexed": true
                        },
                        {
                            "name": "previousAdminRole",
                            "type": "bytes32",
                            "internalType": "bytes32",
                            "indexed": true
                        },
                        {
                            "name": "newAdminRole",
                            "type": "bytes32",
                            "internalType": "bytes32",
                            "indexed": true
                        }
                    ],
                    "anonymous": false
                },
                {
                    "type": "event",
                    "name": "RoleGranted",
                    "inputs": [
                        {
                            "name": "role",
                            "type": "bytes32",
                            "internalType": "bytes32",
                            "indexed": true
                        },
                        {
                            "name": "account",
                            "type": "address",
                            "internalType": "address",
                            "indexed": true
                        },
                        {
                            "name": "sender",
                            "type": "address",
                            "internalType": "address",
                            "indexed": true
                        }
                    ],
                    "anonymous": false
                },
                {
                    "type": "event",
                    "name": "RoleRevoked",
                    "inputs": [
                        {
                            "name": "role",
                            "type": "bytes32",
                            "internalType": "bytes32",
                            "indexed": true
                        },
                        {
                            "name": "account",
                            "type": "address",
                            "internalType": "address",
                            "indexed": true
                        },
                        {
                            "name": "sender",
                            "type": "address",
                            "internalType": "address",
                            "indexed": true
                        }
                    ],
                    "anonymous": false
                },
                {
                    "type": "function",
                    "name": "DEFAULT_ADMIN_ROLE",
                    "stateMutability": "view",
                    "inputs": [],
                    "outputs": [
                        {
                            "name": "",
                            "type": "bytes32",
                            "internalType": "bytes32"
                        }
                    ]
                },
                {
                    "type": "function",
                    "name": "SET_RATE_ROLE",
                    "stateMutability": "view",
                    "inputs": [],
                    "outputs": [
                        {
                            "name": "",
                            "type": "bytes32",
                            "internalType": "bytes32"
                        }
                    ]
                },
                {
                    "type": "function",
                    "name": "WITHDRAW_ROLE",
                    "stateMutability": "view",
                    "inputs": [],
                    "outputs": [
                        {
                            "name": "",
                            "type": "bytes32",
                            "internalType": "bytes32"
                        }
                    ]
                },
                {
                    "type": "function",
                    "name": "createPolicy",
                    "stateMutability": "payable",
                    "inputs": [
                        {
                            "name": "_policyId",
                            "type": "bytes16",
                            "internalType": "bytes16"
                        },
                        {
                            "name": "_policyOwner",
                            "type": "address",
                            "internalType": "address"
                        },
                        {
                            "name": "_size",
                            "type": "uint16",
                            "internalType": "uint16"
                        },
                        {
                            "name": "_startTimestamp",
                            "type": "uint32",
                            "internalType": "uint32"
                        },
                        {
                            "name": "_endTimestamp",
                            "type": "uint32",
                            "internalType": "uint32"
                        }
                    ],
                    "outputs": []
                },
                {
                    "type": "function",
                    "name": "feeRate",
                    "stateMutability": "view",
                    "inputs": [],
                    "outputs": [
                        {
                            "name": "",
                            "type": "uint256",
                            "internalType": "uint256"
                        }
                    ]
                },
                {
                    "type": "function",
                    "name": "getPolicy",
                    "stateMutability": "view",
                    "inputs": [
                        {
                            "name": "_policyID",
                            "type": "bytes16",
                            "internalType": "bytes16"
                        }
                    ],
                    "outputs": [
                        {
                            "name": "",
                            "type": "tuple",
                            "components": [
                                {
                                    "name": "sponsor",
                                    "type": "address",
                                    "internalType": "address payable"
                                },
                                {
                                    "name": "startTimestamp",
                                    "type": "uint32",
                                    "internalType": "uint32"
                                },
                                {
                                    "name": "endTimestamp",
                                    "type": "uint32",
                                    "internalType": "uint32"
                                },
                                {
                                    "name": "size",
                                    "type": "uint16",
                                    "internalType": "uint16"
                                },
                                {
                                    "name": "owner",
                                    "type": "address",
                                    "internalType": "address"
                                }
                            ],
                            "internalType": "struct SubscriptionManager.Policy"
                        }
                    ]
                },
                {
                    "type": "function",
                    "name": "getPolicyCost",
                    "stateMutability": "view",
                    "inputs": [
                        {
                            "name": "_size",
                            "type": "uint16",
                            "internalType": "uint16"
                        },
                        {
                            "name": "_startTimestamp",
                            "type": "uint32",
                            "internalType": "uint32"
                        },
                        {
                            "name": "_endTimestamp",
                            "type": "uint32",
                            "internalType": "uint32"
                        }
                    ],
                    "outputs": [
                        {
                            "name": "",
                            "type": "uint256",
                            "internalType": "uint256"
                        }
                    ]
                },
                {
                    "type": "function",
                    "name": "getRoleAdmin",
                    "stateMutability": "view",
                    "inputs": [
                        {
                            "name": "role",
                            "type": "bytes32",
                            "internalType": "bytes32"
                        }
                    ],
                    "outputs": [
                        {
                            "name": "",
                            "type": "bytes32",
                            "internalType": "bytes32"
                        }
                    ]
                },
                {
                    "type": "function",
                    "name": "grantRole",
                    "stateMutability": "nonpayable",
                    "inputs": [
                        {
                            "name": "role",
                            "type": "bytes32",
                            "internalType": "bytes32"
                        },
                        {
                            "name": "account",
                            "type": "address",
                            "internalType": "address"
                        }
                    ],
                    "outputs": []
                },
                {
                    "type": "function",
                    "name": "hasRole",
                    "stateMutability": "view",
                    "inputs": [
                        {
                            "name": "role",
                            "type": "bytes32",
                            "internalType": "bytes32"
                        },
                        {
                            "name": "account",
                            "type": "address",
                            "internalType": "address"
                        }
                    ],
                    "outputs": [
                        {
                            "name": "",
                            "type": "bool",
                            "internalType": "bool"
                        }
                    ]
                },
                {
                    "type": "function",
                    "name": "initialize",
                    "stateMutability": "nonpayable",
                    "inputs": [
                        {
                            "name": "_feeRate",
                            "type": "uint256",
                            "internalType": "uint256"
                        }
                    ],
                    "outputs": []
                },
                {
                    "type": "function",
                    "name": "isPolicyActive",
                    "stateMutability": "view",
                    "inputs": [
                        {
                            "name": "_policyID",
                            "type": "bytes16",
                            "internalType": "bytes16"
                        }
                    ],
                    "outputs": [
                        {
                            "name": "",
                            "type": "bool",
                            "internalType": "bool"
                        }
                    ]
                },
                {
                    "type": "function",
                    "name": "renounceRole",
                    "stateMutability": "nonpayable",
                    "inputs": [
                        {
                            "name": "role",
                            "type": "bytes32",
                            "internalType": "bytes32"
                        },
                        {
                            "name": "callerConfirmation",
                            "type": "address",
                            "internalType": "address"
                        }
                    ],
                    "outputs": []
                },
                {
                    "type": "function",
                    "name": "revokeRole",
                    "stateMutability": "nonpayable",
                    "inputs": [
                        {
                            "name": "role",
                            "type": "bytes32",
                            "internalType": "bytes32"
                        },
                        {
                            "name": "account",
                            "type": "address",
                            "internalType": "address"
                        }
                    ],
                    "outputs": []
                },
                {
                    "type": "function",
                    "name": "setFeeRate",
                    "stateMutability": "nonpayable",
                    "inputs": [
                        {
                            "name": "_ratePerSecond",
                            "type": "uint256",
                            "internalType": "uint256"
                        }
                    ],
                    "outputs": []
                },
                {
                    "type": "function",
                    "name": "supportsInterface",
                    "stateMutability": "view",
                    "inputs": [
                        {
                            "name": "interfaceId",
                            "type": "bytes4",
                            "internalType": "bytes4"
                        }
                    ],
                    "outputs": [
                        {
                            "name": "",
                            "type": "bool",
                            "internalType": "bool"
                        }
                    ]
                },
                {
                    "type": "function",
                    "name": "sweep",
                    "stateMutability": "nonpayable",
                    "inputs": [
                        {
                            "name": "recipient",
                            "type": "address",
                            "internalType": "address payable"
                        }
                    ],
                    "outputs": []
                }
            ],
            "tx_hash": "0x9a02db05c96318d8b0abfd5030c98cd013d670f46012ac1fbabf1564d40d2b6c",
            "block_number": 5347313,
            "deployer": "0x3B42d26E19FF860bC4dEbB920DD8caA53F93c600"
        },
        "TACoChildApplication": {
            "address": "0x42F30AEc1A36995eEFaf9536Eb62BD751F982D32",
            "abi": [
                {
                    "type": "constructor",
                    "stateMutability": "nonpayable",
                    "inputs": [
                        {
                            "name": "_rootApplication",
                            "type": "address",
                            "internalType": "contract ITACoChildToRoot"
                        },
                        {
                            "name": "_minimumAuthorization",
                            "type": "uint96",
                            "internalType": "uint96"
                        }
                    ]
                },
                {
                    "type": "error",
                    "name": "InvalidInitialization",
                    "inputs": []
                },
                {
                    "type": "error",
                    "name": "NotInitializing",
                    "inputs": []
                },
                {
                    "type": "event",
                    "name": "AuthorizationUpdated",
                    "inputs": [
                        {
                            "name": "stakingProvider",
                            "type": "address",
                            "internalType": "address",
                            "indexed": true
                        },
                        {
                            "name": "authorized",
                            "type": "uint96",
                            "internalType": "uint96",
                            "indexed": false
                        },
                        {
                            "name": "deauthorizing",
                            "type": "uint96",
                            "internalType": "uint96",
                            "indexed": false
                        },
                        {
                            "name": "endDeauthorization",
                            "type": "uint64",
                            "internalType": "uint64",
                            "indexed": false
                        }
                    ],
                    "anonymous": false
                },
                {
                    "type": "event",
                    "name": "Initialized",
                    "inputs": [
                        {
                            "name": "version",
                            "type": "uint64",
                            "internalType": "uint64",
                            "indexed": false
                        }
                    ],
                    "anonymous": false
                },
                {
                    "type": "event",
                    "name": "OperatorConfirmed",
                    "inputs": [
                        {
                            "name": "stakingProvider",
                            "type": "address",
                            "internalType": "address",
                            "indexed": true
                        },
                        {
                            "name": "operator",
                            "type": "address",
                            "internalType": "address",
                            "indexed": true
                        }
                    ],
                    "anonymous": false
                },
                {
                    "type": "event",
                    "name": "OperatorUpdated",
                    "inputs": [
                        {
                            "name": "stakingProvider",
                            "type": "address",
                            "internalType": "address",
                            "indexed": true
                        },
                        {
                            "name": "operator",
                            "type": "address",
                            "internalType": "address",
                            "indexed": true
                        }
                    ],
                    "anonymous": false
                },
                {
                    "type": "function",
                    "name": "authorizedStake",
                    "stateMutability": "view",
                    "inputs": [
                        {
                            "name": "_stakingProvider",
                            "type": "address",
                            "internalType": "address"
                        }
                    ],
                    "outputs": [
                        {
                            "name": "",
                            "type": "uint96",
                            "internalType": "uint96"
                        }
                    ]
                },
                {
                    "type": "function",
                    "name": "confirmOperatorAddress",
                    "stateMutability": "nonpayable",
                    "inputs": [
                        {
                            "name": "_operator",
                            "type": "address",
                            "internalType": "address"
                        }
                    ],
                    "outputs": []
                },
                {
                    "type": "function",
                    "name": "coordinator",
                    "stateMutability": "view",
                    "inputs": [],
                    "outputs": [
                        {
                            "name": "",
                            "type": "address",
                            "internalType": "address"
                        }
                    ]
                },
                {
                    "type": "function",
                    "name": "eligibleStake",
                    "stateMutability": "view",
                    "inputs": [
                        {
                            "name": "_stakingProvider",
                            "type": "address",
                            "internalType": "address"
                        },
                        {
                            "name": "_endDate",
                            "type": "uint256",
                            "internalType": "uint256"
                        }
                    ],
                    "outputs": [
                        {
                            "name": "",
                            "type": "uint96",
                            "internalType": "uint96"
                        }
                    ]
                },
                {
                    "type": "function",
                    "name": "getActiveStakingProviders",
                    "stateMutability": "view",
                    "inputs": [
                        {
                            "name": "_startIndex",
                            "type": "uint256",
                            "internalType": "uint256"
                        },
                        {
                            "name": "_maxStakingProviders",
                            "type": "uint256",
                            "internalType": "uint256"
                        },
                        {
                            "name": "_cohortDuration",
                            "type": "uint32",
                            "internalType": "uint32"
                        }
                    ],
                    "outputs": [
                        {
                            "name": "allAuthorizedTokens",
                            "type": "uint96",
                            "internalType": "uint96"
                        },
                        {
                            "name": "activeStakingProviders",
                            "type": "bytes32[]",
                            "internalType": "bytes32[]"
                        }
                    ]
                },
                {
                    "type": "function",
                    "name": "getActiveStakingProviders",
                    "stateMutability": "view",
                    "inputs": [
                        {
                            "name": "_startIndex",
                            "type": "uint256",
                            "internalType": "uint256"
                        },
                        {
                            "name": "_maxStakingProviders",
                            "type": "uint256",
                            "internalType": "uint256"
                        }
                    ],
                    "outputs": [
                        {
                            "name": "allAuthorizedTokens",
                            "type": "uint96",
                            "internalType": "uint96"
                        },
                        {
                            "name": "activeStakingProviders",
                            "type": "bytes32[]",
                            "internalType": "bytes32[]"
                        }
                    ]
                },
                {
                    "type": "function",
                    "name": "getStakingProvidersLength",
                    "stateMutability": "view",
                    "inputs": [],
                    "outputs": [
                        {
                            "name": "",
                            "type": "uint256",
                            "internalType": "uint256"
                        }
                    ]
                },
                {
                    "type": "function",
                    "name": "initialize",
                    "stateMutability": "nonpayable",
                    "inputs": [
                        {
                            "name": "_coordinator",
                            "type": "address",
                            "internalType": "address"
                        }
                    ],
                    "outputs": []
                },
                {
                    "type": "function",
                    "name": "minimumAuthorization",
                    "stateMutability": "view",
                    "inputs": [],
                    "outputs": [
                        {
                            "name": "",
                            "type": "uint96",
                            "internalType": "uint96"
                        }
                    ]
                },
                {
                    "type": "function",
                    "name": "operatorToStakingProvider",
                    "stateMutability": "view",
                    "inputs": [
                        {
                            "name": "",
                            "type": "address",
                            "internalType": "address"
                        }
                    ],
                    "outputs": [
                        {
                            "name": "",
                            "type": "address",
                            "internalType": "address"
                        }
                    ]
                },
                {
                    "type": "function",
                    "name": "pendingAuthorizationDecrease",
                    "stateMutability": "view",
                    "inputs": [
                        {
                            "name": "_stakingProvider",
                            "type": "address",
                            "internalType": "address"
                        }
                    ],
                    "outputs": [
                        {
                            "name": "",
                            "type": "uint96",
                            "internalType": "uint96"
                        }
                    ]
                },
                {
                    "type": "function",
                    "name": "rootApplication",
                    "stateMutability": "view",
                    "inputs": [],
                    "outputs": [
                        {
                            "name": "",
                            "type": "address",
                            "internalType": "contract ITACoChildToRoot"
                        }
                    ]
                },
                {
                    "type": "function",
                    "name": "stakingProviderInfo",
                    "stateMutability": "view",
                    "inputs": [
                        {
                            "name": "",
                            "type": "address",
                            "internalType": "address"
                        }
                    ],
                    "outputs": [
                        {
                            "name": "operator",
                            "type": "address",
                            "internalType": "address"
                        },
                        {
                            "name": "authorized",
                            "type": "uint96",
                            "internalType": "uint96"
                        },
                        {
                            "name": "operatorConfirmed",
                            "type": "bool",
                            "internalType": "bool"
                        },
                        {
                            "name": "index",
                            "type": "uint248",
                            "internalType": "uint248"
                        },
                        {
                            "name": "deauthorizing",
                            "type": "uint96",
                            "internalType": "uint96"
                        },
                        {
                            "name": "endDeauthorization",
                            "type": "uint64",
                            "internalType": "uint64"
                        }
                    ]
                },
                {
                    "type": "function",
                    "name": "stakingProviders",
                    "stateMutability": "view",
                    "inputs": [
                        {
                            "name": "",
                            "type": "uint256",
                            "internalType": "uint256"
                        }
                    ],
                    "outputs": [
                        {
                            "name": "",
                            "type": "address",
                            "internalType": "address"
                        }
                    ]
                },
                {
                    "type": "function",
                    "name": "updateAuthorization",
                    "stateMutability": "nonpayable",
                    "inputs": [
                        {
                            "name": "stakingProvider",
                            "type": "address",
                            "internalType": "address"
                        },
                        {
                            "name": "authorized",
                            "type": "uint96",
                            "internalType": "uint96"
                        }
                    ],
                    "outputs": []
                },
                {
                    "type": "function",
                    "name": "updateAuthorization",
                    "stateMutability": "nonpayable",
                    "inputs": [
                        {
                            "name": "stakingProvider",
                            "type": "address",
                            "internalType": "address"
                        },
                        {
                            "name": "authorized",
                            "type": "uint96",
                            "internalType": "uint96"
                        },
                        {
                            "name": "deauthorizing",
                            "type": "uint96",
                            "internalType": "uint96"
                        },
                        {
                            "name": "endDeauthorization",
                            "type": "uint64",
                            "internalType": "uint64"
                        }
                    ],
                    "outputs": []
                },
                {
                    "type": "function",
                    "name": "updateOperator",
                    "stateMutability": "nonpayable",
                    "inputs": [
                        {
                            "name": "stakingProvider",
                            "type": "address",
                            "internalType": "address"
                        },
                        {
                            "name": "operator",
                            "type": "address",
                            "internalType": "address"
                        }
                    ],
                    "outputs": []
                }
            ],
            "tx_hash": "0x4a1de1566b64df4f11a782939b4b694cb193df9bb06b307835a87e2420f37e81",
            "block_number": 5198646,
            "deployer": "0x3B42d26E19FF860bC4dEbB920DD8caA53F93c600"
        }
    }
}<|MERGE_RESOLUTION|>--- conflicted
+++ resolved
@@ -5222,6 +5222,245 @@
             "block_number": 9101909,
             "deployer": "0x3B42d26E19FF860bC4dEbB920DD8caA53F93c600"
         },
+        "InfractionCollector": {
+            "address": "0xad8dADaB38eC94B8fe3c482f7550044201506369",
+            "abi": [
+                {
+                    "type": "constructor",
+                    "stateMutability": "nonpayable",
+                    "inputs": [
+                        {
+                            "name": "_coordinator",
+                            "type": "address",
+                            "components": null,
+                            "internal_type": "contract Coordinator"
+                        },
+                        {
+                            "name": "_tacoChildApplication",
+                            "type": "address",
+                            "components": null,
+                            "internal_type": "contract ITACoChildApplication"
+                        }
+                    ]
+                },
+                {
+                    "type": "error",
+                    "name": "InvalidInitialization",
+                    "inputs": []
+                },
+                {
+                    "type": "error",
+                    "name": "NotInitializing",
+                    "inputs": []
+                },
+                {
+                    "type": "error",
+                    "name": "OwnableInvalidOwner",
+                    "inputs": [
+                        {
+                            "name": "owner",
+                            "type": "address",
+                            "components": null,
+                            "internal_type": "address"
+                        }
+                    ]
+                },
+                {
+                    "type": "error",
+                    "name": "OwnableUnauthorizedAccount",
+                    "inputs": [
+                        {
+                            "name": "account",
+                            "type": "address",
+                            "components": null,
+                            "internal_type": "address"
+                        }
+                    ]
+                },
+                {
+                    "type": "event",
+                    "name": "InfractionReported",
+                    "inputs": [
+                        {
+                            "name": "ritualId",
+                            "type": "uint32",
+                            "components": null,
+                            "internal_type": "uint32",
+                            "indexed": true
+                        },
+                        {
+                            "name": "stakingProvider",
+                            "type": "address",
+                            "components": null,
+                            "internal_type": "address",
+                            "indexed": true
+                        },
+                        {
+                            "name": "infractionType",
+                            "type": "uint8",
+                            "components": null,
+                            "internal_type": "enum InfractionCollector.InfractionType",
+                            "indexed": false
+                        }
+                    ],
+                    "anonymous": false
+                },
+                {
+                    "type": "event",
+                    "name": "Initialized",
+                    "inputs": [
+                        {
+                            "name": "version",
+                            "type": "uint64",
+                            "components": null,
+                            "internal_type": "uint64",
+                            "indexed": false
+                        }
+                    ],
+                    "anonymous": false
+                },
+                {
+                    "type": "event",
+                    "name": "OwnershipTransferred",
+                    "inputs": [
+                        {
+                            "name": "previousOwner",
+                            "type": "address",
+                            "components": null,
+                            "internal_type": "address",
+                            "indexed": true
+                        },
+                        {
+                            "name": "newOwner",
+                            "type": "address",
+                            "components": null,
+                            "internal_type": "address",
+                            "indexed": true
+                        }
+                    ],
+                    "anonymous": false
+                },
+                {
+                    "type": "function",
+                    "name": "coordinator",
+                    "stateMutability": "view",
+                    "inputs": [],
+                    "outputs": [
+                        {
+                            "name": "",
+                            "type": "address",
+                            "components": null,
+                            "internal_type": "contract Coordinator"
+                        }
+                    ]
+                },
+                {
+                    "type": "function",
+                    "name": "infractions",
+                    "stateMutability": "view",
+                    "inputs": [
+                        {
+                            "name": "ritualId",
+                            "type": "uint32",
+                            "components": null,
+                            "internal_type": "uint32"
+                        },
+                        {
+                            "name": "stakingProvider",
+                            "type": "address",
+                            "components": null,
+                            "internal_type": "address"
+                        },
+                        {
+                            "name": "",
+                            "type": "uint8",
+                            "components": null,
+                            "internal_type": "enum InfractionCollector.InfractionType"
+                        }
+                    ],
+                    "outputs": [
+                        {
+                            "name": "",
+                            "type": "bool",
+                            "components": null,
+                            "internal_type": "bool"
+                        }
+                    ]
+                },
+                {
+                    "type": "function",
+                    "name": "owner",
+                    "stateMutability": "view",
+                    "inputs": [],
+                    "outputs": [
+                        {
+                            "name": "",
+                            "type": "address",
+                            "components": null,
+                            "internal_type": "address"
+                        }
+                    ]
+                },
+                {
+                    "type": "function",
+                    "name": "renounceOwnership",
+                    "stateMutability": "nonpayable",
+                    "inputs": [],
+                    "outputs": []
+                },
+                {
+                    "type": "function",
+                    "name": "reportMissingTranscript",
+                    "stateMutability": "nonpayable",
+                    "inputs": [
+                        {
+                            "name": "ritualId",
+                            "type": "uint32",
+                            "components": null,
+                            "internal_type": "uint32"
+                        },
+                        {
+                            "name": "stakingProviders",
+                            "type": "address[]",
+                            "components": null,
+                            "internal_type": "address[]"
+                        }
+                    ],
+                    "outputs": []
+                },
+                {
+                    "type": "function",
+                    "name": "tacoChildApplication",
+                    "stateMutability": "view",
+                    "inputs": [],
+                    "outputs": [
+                        {
+                            "name": "",
+                            "type": "address",
+                            "components": null,
+                            "internal_type": "contract ITACoChildApplication"
+                        }
+                    ]
+                },
+                {
+                    "type": "function",
+                    "name": "transferOwnership",
+                    "stateMutability": "nonpayable",
+                    "inputs": [
+                        {
+                            "name": "newOwner",
+                            "type": "address",
+                            "components": null,
+                            "internal_type": "address"
+                        }
+                    ],
+                    "outputs": []
+                }
+            ],
+            "tx_hash": "0x36762db270b4706dfe829502e5b6469f783acb4bc74e9d21908ecdc88f150629",
+            "block_number": 10661923,
+            "deployer": "0x3B42d26E19FF860bC4dEbB920DD8caA53F93c600"
+        },
         "LynxRitualToken": {
             "address": "0x064Be2a9740e565729BC0d47bC616c5bb8Cc87B9",
             "abi": [
@@ -6429,271 +6668,8 @@
                     "outputs": [
                         {
                             "name": "",
-<<<<<<< HEAD
                             "type": "address",
                             "internalType": "contract GlobalAllowList"
-=======
-                            "type": "bool",
-                            "internalType": "bool"
-                        }
-                    ]
-                }
-            ],
-            "tx_hash": "0x7753ec5286e2521a8430a9686052d7e065b3b561167123e6975f0ae1a2d312d0",
-            "block_number": 9101909,
-            "deployer": "0x3B42d26E19FF860bC4dEbB920DD8caA53F93c600"
-        },
-        "InfractionCollector": {
-            "address": "0xad8dADaB38eC94B8fe3c482f7550044201506369",
-            "abi": [
-                {
-                    "type": "constructor",
-                    "stateMutability": "nonpayable",
-                    "inputs": [
-                        {
-                            "name": "_coordinator",
-                            "type": "address",
-                            "components": null,
-                            "internal_type": "contract Coordinator"
-                        },
-                        {
-                            "name": "_tacoChildApplication",
-                            "type": "address",
-                            "components": null,
-                            "internal_type": "contract ITACoChildApplication"
-                        }
-                    ]
-                },
-                {
-                    "type": "error",
-                    "name": "InvalidInitialization",
-                    "inputs": []
-                },
-                {
-                    "type": "error",
-                    "name": "NotInitializing",
-                    "inputs": []
-                },
-                {
-                    "type": "error",
-                    "name": "OwnableInvalidOwner",
-                    "inputs": [
-                        {
-                            "name": "owner",
-                            "type": "address",
-                            "components": null,
-                            "internal_type": "address"
-                        }
-                    ]
-                },
-                {
-                    "type": "error",
-                    "name": "OwnableUnauthorizedAccount",
-                    "inputs": [
-                        {
-                            "name": "account",
-                            "type": "address",
-                            "components": null,
-                            "internal_type": "address"
-                        }
-                    ]
-                },
-                {
-                    "type": "event",
-                    "name": "InfractionReported",
-                    "inputs": [
-                        {
-                            "name": "ritualId",
-                            "type": "uint32",
-                            "components": null,
-                            "internal_type": "uint32",
-                            "indexed": true
-                        },
-                        {
-                            "name": "stakingProvider",
-                            "type": "address",
-                            "components": null,
-                            "internal_type": "address",
-                            "indexed": true
-                        },
-                        {
-                            "name": "infractionType",
-                            "type": "uint8",
-                            "components": null,
-                            "internal_type": "enum InfractionCollector.InfractionType",
-                            "indexed": false
-                        }
-                    ],
-                    "anonymous": false
-                },
-                {
-                    "type": "event",
-                    "name": "Initialized",
-                    "inputs": [
-                        {
-                            "name": "version",
-                            "type": "uint64",
-                            "components": null,
-                            "internal_type": "uint64",
-                            "indexed": false
-                        }
-                    ],
-                    "anonymous": false
-                },
-                {
-                    "type": "event",
-                    "name": "OwnershipTransferred",
-                    "inputs": [
-                        {
-                            "name": "previousOwner",
-                            "type": "address",
-                            "components": null,
-                            "internal_type": "address",
-                            "indexed": true
-                        },
-                        {
-                            "name": "newOwner",
-                            "type": "address",
-                            "components": null,
-                            "internal_type": "address",
-                            "indexed": true
-                        }
-                    ],
-                    "anonymous": false
-                },
-                {
-                    "type": "function",
-                    "name": "coordinator",
-                    "stateMutability": "view",
-                    "inputs": [],
-                    "outputs": [
-                        {
-                            "name": "",
-                            "type": "address",
-                            "components": null,
-                            "internal_type": "contract Coordinator"
-                        }
-                    ]
-                },
-                {
-                    "type": "function",
-                    "name": "infractions",
-                    "stateMutability": "view",
-                    "inputs": [
-                        {
-                            "name": "ritualId",
-                            "type": "uint32",
-                            "components": null,
-                            "internal_type": "uint32"
-                        },
-                        {
-                            "name": "stakingProvider",
-                            "type": "address",
-                            "components": null,
-                            "internal_type": "address"
-                        },
-                        {
-                            "name": "",
-                            "type": "uint8",
-                            "components": null,
-                            "internal_type": "enum InfractionCollector.InfractionType"
-                        }
-                    ],
-                    "outputs": [
-                        {
-                            "name": "",
-                            "type": "bool",
-                            "components": null,
-                            "internal_type": "bool"
-                        }
-                    ]
-                },
-                {
-                    "type": "function",
-                    "name": "owner",
-                    "stateMutability": "view",
-                    "inputs": [],
-                    "outputs": [
-                        {
-                            "name": "",
-                            "type": "address",
-                            "components": null,
-                            "internal_type": "address"
-                        }
-                    ]
-                },
-                {
-                    "type": "function",
-                    "name": "renounceOwnership",
-                    "stateMutability": "nonpayable",
-                    "inputs": [],
-                    "outputs": []
-                },
-                {
-                    "type": "function",
-                    "name": "reportMissingTranscript",
-                    "stateMutability": "nonpayable",
-                    "inputs": [
-                        {
-                            "name": "ritualId",
-                            "type": "uint32",
-                            "components": null,
-                            "internal_type": "uint32"
-                        },
-                        {
-                            "name": "stakingProviders",
-                            "type": "address[]",
-                            "components": null,
-                            "internal_type": "address[]"
-                        }
-                    ],
-                    "outputs": []
-                },
-                {
-                    "type": "function",
-                    "name": "tacoChildApplication",
-                    "stateMutability": "view",
-                    "inputs": [],
-                    "outputs": [
-                        {
-                            "name": "",
-                            "type": "address",
-                            "components": null,
-                            "internal_type": "contract ITACoChildApplication"
-                        }
-                    ]
-                },
-                {
-                    "type": "function",
-                    "name": "transferOwnership",
-                    "stateMutability": "nonpayable",
-                    "inputs": [
-                        {
-                            "name": "newOwner",
-                            "type": "address",
-                            "components": null,
-                            "internal_type": "address"
-                        }
-                    ],
-                    "outputs": []
-                }
-            ],
-            "tx_hash": "0x36762db270b4706dfe829502e5b6469f783acb4bc74e9d21908ecdc88f150629",
-            "block_number": 10661923,
-            "deployer": "0x3B42d26E19FF860bC4dEbB920DD8caA53F93c600"
-        },
-        "LynxRitualToken": {
-            "address": "0x064Be2a9740e565729BC0d47bC616c5bb8Cc87B9",
-            "abi": [
-                {
-                    "type": "constructor",
-                    "stateMutability": "nonpayable",
-                    "inputs": [
-                        {
-                            "name": "_totalSupplyOfTokens",
-                            "type": "uint256",
-                            "internalType": "uint256"
->>>>>>> dc5edfea
                         }
                     ]
                 },
